//! Hacky comptime interpreter, courtesy of midnight code run fuelled by spite;
//! hope that one day this can use async... <33

// TODO: DODify

const std = @import("std");
const ast = @import("ast.zig");
const zig = std.zig;
const Ast = zig.Ast;
const analysis = @import("analysis.zig");
const DocumentStore = @import("DocumentStore.zig");

pub const InternPool = @import("InternPool.zig");
pub const IPIndex = InternPool.Index;
pub const IPKey = InternPool.Key;
pub const ComptimeInterpreter = @This();

const log = std.log.scoped(.comptime_interpreter);

// TODO: Investigate arena

allocator: std.mem.Allocator,
arena: std.heap.ArenaAllocator,
ip: InternPool = .{},
document_store: *DocumentStore,
uri: DocumentStore.Uri,
root_type: IPIndex = IPIndex.none,

/// Interpreter diagnostic errors
errors: std.AutoArrayHashMapUnmanaged(Ast.Node.Index, InterpreterError) = .{},

pub fn getHandle(interpreter: *ComptimeInterpreter) *const DocumentStore.Handle {
    // This interpreter is loaded from a known-valid handle so a valid handle must exist
    return interpreter.document_store.getOrLoadHandle(interpreter.uri).?;
}

pub const InterpreterError = struct {
    code: []const u8,
    message: []const u8,
};

/// `message` must be allocated with interpreter allocator
pub fn recordError(interpreter: *ComptimeInterpreter, node_idx: Ast.Node.Index, code: []const u8, message: []const u8) error{OutOfMemory}!void {
    try interpreter.errors.put(interpreter.allocator, node_idx, .{
        .code = code,
        .message = message,
    });
}

pub fn deinit(interpreter: *ComptimeInterpreter) void {
    var err_it = interpreter.errors.iterator();
    while (err_it.next()) |entry| interpreter.allocator.free(entry.value_ptr.message);

    interpreter.errors.deinit(interpreter.allocator);
    interpreter.ip.deinit(interpreter.allocator);
}

pub const Type = struct {
    interpreter: *ComptimeInterpreter,

    node_idx: Ast.Node.Index,
    ty: IPIndex,
};

pub const Value = struct {
    interpreter: *ComptimeInterpreter,

    node_idx: Ast.Node.Index,
    ty: IPIndex,
    val: IPIndex,
};

pub const FieldDefinition = struct {
    node_idx: Ast.Node.Index,
    /// Store name so tree doesn't need to be used to access field name
    /// When the field is a tuple field, `name` will be an empty slice
    name: []const u8,
    ty: Type,
    default_value: ?Value,
};

pub const Declaration = struct {
    scope: *InterpreterScope,

    node_idx: Ast.Node.Index,
    /// Store name so tree doesn't need to be used to access declaration name
    name: []const u8,

    /// If value is null, declaration has not been interpreted yet
    value: ?Value = null,

    // TODO: figure this out
    // pub const DeclarationKind = enum{variable, function};
    // pub fn declarationKind(declaration: Declaration, tree: Ast) DeclarationKind {
    //     return switch(tree.nodes.items(.tag)[declaration.node_idx]) {
    //         .fn_proto,
    //     .fn_proto_one,
    //     .fn_proto_simple,
    //     .fn_proto_multi,
    //     .fn_decl
    //     }
    // }

    pub fn getValue(decl: *Declaration) InterpretError!Value {
        var interpreter = decl.scope.interpreter;
        const tree = decl.scope.interpreter.getHandle().tree;
        const tags = tree.nodes.items(.tag);

        if (decl.value == null) {
            switch (tags[decl.node_idx]) {
                .global_var_decl,
                .local_var_decl,
                .aligned_var_decl,
                .simple_var_decl,
                => {
                    const var_decl = ast.varDecl(tree, decl.node_idx).?;
                    if (var_decl.ast.init_node == 0)
                        return error.CriticalAstFailure;

                    var value = try (try interpreter.interpret(var_decl.ast.init_node, decl.scope, .{})).getValue();

                    if (var_decl.ast.type_node != 0) {
                        var type_val = try (try interpreter.interpret(var_decl.ast.type_node, decl.scope, .{})).getValue();
                        const type_type = try interpreter.ip.get(interpreter.allocator, IPKey{ .simple = .type });
                        if (type_val.ty != type_type) {
                            try interpreter.recordError(
                                decl.node_idx,
                                "expected_type",
                                std.fmt.allocPrint(interpreter.allocator, "expected type 'type', found '{}'", .{type_val.ty.fmtType(&interpreter.ip)}) catch return error.CriticalAstFailure,
                            );
                            return error.InvalidCast;
                        }
                        value = try interpreter.cast(var_decl.ast.type_node, type_val.value_data.type, value);
                    }

                    decl.value = value;
                },
                else => @panic("No other case supported for lazy declaration evaluation"),
            }
        }

        return decl.value.?;
    }

    pub fn isConstant(declaration: Declaration) bool {
        const tree = declaration.scope.interpreter.getHandle().tree;
        return switch (tree.nodes.items(.tag)[declaration.node_idx]) {
            .global_var_decl,
            .local_var_decl,
            .aligned_var_decl,
            .simple_var_decl,
            => {
                return tree.tokenSlice(ast.varDecl(tree, declaration.node_idx).?.ast.mut_token).len != 3;
            },
            else => false,
        };
    }
};

// pub const Comptimeness = enum { @"comptime", runtime };

pub const InterpreterScope = struct {
    interpreter: *ComptimeInterpreter,

    // TODO: Actually use this value
    // comptimeness: Comptimeness,

    parent: ?*InterpreterScope = null,
    node_idx: Ast.Node.Index,
    declarations: std.StringHashMapUnmanaged(Declaration) = .{},
    /// Resizes can modify element pointer locations, so we use a list of pointers
    child_scopes: std.ArrayListUnmanaged(*InterpreterScope) = .{},

    pub const ScopeKind = enum { container, block, function };
    pub fn scopeKind(scope: InterpreterScope) ScopeKind {
        const tree = scope.interpreter.getHandle().tree;
        return switch (tree.nodes.items(.tag)[scope.node_idx]) {
            .container_decl,
            .container_decl_trailing,
            .container_decl_arg,
            .container_decl_arg_trailing,
            .container_decl_two,
            .container_decl_two_trailing,
            .tagged_union,
            .tagged_union_trailing,
            .tagged_union_two,
            .tagged_union_two_trailing,
            .tagged_union_enum_tag,
            .tagged_union_enum_tag_trailing,
            .root,
            .error_set_decl,
            => .container,
            else => .block,
        };
    }

    pub fn getLabel(scope: InterpreterScope) ?Ast.TokenIndex {
        const tree = scope.interpreter.getHandle().tree;
        const token_tags = tree.tokens.items(.tag);

        return switch (scope.scopeKind()) {
            .block => z: {
                const lbrace = tree.nodes.items(.main_token)[scope.node_idx];
                break :z if (token_tags[lbrace - 1] == .colon and token_tags[lbrace - 2] == .identifier)
                    lbrace - 2
                else
                    null;
            },
            else => null,
        };
    }

    pub const ParentScopeIterator = struct {
        maybe_scope: ?*InterpreterScope,

        pub fn next(psi: *ParentScopeIterator) ?*InterpreterScope {
            if (psi.maybe_scope) |scope| {
                const curr = scope;
                psi.maybe_scope = scope.parent;
                return curr;
            } else return null;
        }
    };

    pub fn parentScopeIterator(scope: *InterpreterScope) ParentScopeIterator {
        return ParentScopeIterator{ .maybe_scope = scope };
    }

    pub fn deinit(scope: *InterpreterScope) void {
        const allocator = scope.interpreter.allocator;

        scope.declarations.deinit(allocator);
        for (scope.child_scopes.items) |child| child.deinit();
        scope.child_scopes.deinit(allocator);

        allocator.destroy(scope);
    }
};

pub fn newScope(
    interpreter: *ComptimeInterpreter,
    maybe_parent: ?*InterpreterScope,
    node_idx: Ast.Node.Index,
) std.mem.Allocator.Error!*InterpreterScope {
    var ls = try interpreter.allocator.create(InterpreterScope);
    if (maybe_parent) |parent| try parent.child_scopes.append(interpreter.allocator, ls);
    ls.* = .{
        .interpreter = interpreter,
        .parent = maybe_parent,
        .node_idx = node_idx,
    };
    return ls;
}

pub const InterpretResult = union(enum) {
    @"break": ?[]const u8,
    break_with_value: struct {
        label: ?[]const u8,
        value: Value,
    },
    value: Value,
    @"return",
    return_with_value: Value,
    nothing,

    pub fn maybeGetValue(result: InterpretResult) ?Value {
        return switch (result) {
            .break_with_value => |v| v.value,
            .value => |v| v,
            .return_with_value => |v| v,
            else => null,
        };
    }

    pub fn getValue(result: InterpretResult) error{ExpectedValue}!Value {
        return result.maybeGetValue() orelse error.ExpectedValue;
    }
};

fn getDeclCount(tree: Ast, node_idx: Ast.Node.Index) usize {
    var buffer: [2]Ast.Node.Index = undefined;
    const members = ast.declMembers(tree, node_idx, &buffer);

    var count: usize = 0;

    for (members) |member| {
        switch (tree.nodes.items(.tag)[member]) {
            .global_var_decl,
            .local_var_decl,
            .aligned_var_decl,
            .simple_var_decl,
            => count += 1,
            else => {},
        }
    }

    return count;
}

pub fn huntItDown(
    interpreter: *ComptimeInterpreter,
    scope: *InterpreterScope,
    decl_name: []const u8,
    options: InterpretOptions,
) InterpretError!*Declaration {
    const tree = interpreter.getHandle().tree;
    const tags = tree.nodes.items(.tag);

    var psi = scope.parentScopeIterator();
    while (psi.next()) |pscope| {
        const known_decl = pscope.declarations.getEntry(decl_name);
        if (pscope.scopeKind() == .container and
            known_decl == null and
            pscope.declarations.count() != getDeclCount(tree, pscope.node_idx))
        {
            log.info("Order-independent evaluating {s}...", .{decl_name});

            var buffer: [2]Ast.Node.Index = undefined;
            const members = ast.declMembers(tree, pscope.node_idx, &buffer);

            for (members) |member| {
                switch (tags[member]) {
                    .global_var_decl,
                    .local_var_decl,
                    .aligned_var_decl,
                    .simple_var_decl,
                    => {
                        if (std.mem.eql(u8, analysis.getDeclName(tree, member).?, decl_name)) {
                            _ = try interpreter.interpret(member, pscope, options);
                            return pscope.declarations.getEntry(decl_name).?.value_ptr;
                        }
                    },
                    else => {},
                }
            }
        }
        return (known_decl orelse continue).value_ptr;
    }

    log.err("Identifier not found: {s}", .{decl_name});
    return error.IdentifierNotFound;
}

pub fn cast(
    interpreter: *ComptimeInterpreter,
    node_idx: Ast.Node.Index,
    dest_type: Type,
    value: Value,
) error{ OutOfMemory, InvalidCast }!Value {
    const value_data = value.value_data;

    const to_type_info = dest_type.getTypeInfo();
    const from_type_info = value.type.getTypeInfo();

    // TODO: Implement more implicit casts

    if (from_type_info.eql(to_type_info)) return value;

    const err = switch (from_type_info) {
        .comptime_int => switch (to_type_info) {
            .int => {
                if (value_data.bitCount().? > to_type_info.int.bits) {
                    switch (value_data.*) {
                        .unsigned_int => |bi| try interpreter.recordError(node_idx, "invalid_cast", try std.fmt.allocPrint(interpreter.allocator, "integer value {d} cannot be coerced to type '{s}'", .{ bi, interpreter.formatTypeInfo(to_type_info) })),
                        .signed_int => |bi| try interpreter.recordError(node_idx, "invalid_cast", try std.fmt.allocPrint(interpreter.allocator, "integer value {d} cannot be coerced to type '{s}'", .{ bi, interpreter.formatTypeInfo(to_type_info) })),
                        .big_int => |bi| try interpreter.recordError(node_idx, "invalid_cast", try std.fmt.allocPrint(interpreter.allocator, "integer value {d} cannot be coerced to type '{s}'", .{ bi, interpreter.formatTypeInfo(to_type_info) })),

                        else => unreachable,
                    }
                    return error.InvalidCast;
                }
            },
            else => error.InvalidCast,
        },
        else => error.InvalidCast,
    };

    err catch |e| {
        try interpreter.recordError(node_idx, "invalid_cast", try std.fmt.allocPrint(interpreter.allocator, "invalid cast from '{s}' to '{s}'", .{ interpreter.formatTypeInfo(from_type_info), interpreter.formatTypeInfo(to_type_info) }));
        return e;
    };

    return Value{
        .interpreter = interpreter,

        .node_idx = node_idx,
        .type = dest_type,
        .value_data = value.value_data,
    };
}

// Might be useful in the future
pub const InterpretOptions = struct {};

pub const InterpretError = std.mem.Allocator.Error || std.fmt.ParseIntError || std.fmt.ParseFloatError || error{
    InvalidCharacter,
    InvalidBase,
    ExpectedValue,
    InvalidOperation,
    CriticalAstFailure,
    InvalidBuiltin,
    IdentifierNotFound,
    MissingArguments,
    ImportFailure,
    InvalidCast,
};
pub fn interpret(
    interpreter: *ComptimeInterpreter,
    node_idx: Ast.Node.Index,
    scope: ?*InterpreterScope,
    options: InterpretOptions,
) InterpretError!InterpretResult {
    const tree = interpreter.getHandle().tree;
    const tags = tree.nodes.items(.tag);
    const data = tree.nodes.items(.data);
    const main_tokens = tree.nodes.items(.main_token);

    switch (tags[node_idx]) {
        .container_decl,
        .container_decl_trailing,
        .container_decl_arg,
        .container_decl_arg_trailing,
        .container_decl_two,
        .container_decl_two_trailing,
        // .tagged_union, // TODO: Fix these
        // .tagged_union_trailing,
        // .tagged_union_two,
        // .tagged_union_two_trailing,
        // .tagged_union_enum_tag,
        // .tagged_union_enum_tag_trailing,
        .root,
        .error_set_decl,
        => {
            var container_scope = try interpreter.newScope(scope, node_idx);

            var fields = std.StringArrayHashMapUnmanaged(InternPool.Struct.Field){};
            errdefer fields.deinit(interpreter.allocator);

            // if (node_idx == 0) interpreter.root_type = cont_type;

            var buffer: [2]Ast.Node.Index = undefined;
            const members = ast.declMembers(tree, node_idx, &buffer);

<<<<<<< HEAD
            const type_type = try interpreter.ip.get(interpreter.allocator, IPKey{ .simple = .type });

=======
            var field_idx: usize = 0;
>>>>>>> 9e658cdb
            for (members) |member| {
                const maybe_container_field: ?zig.Ast.full.ContainerField = switch (tags[member]) {
                    .container_field => tree.containerField(member),
                    .container_field_align => tree.containerFieldAlign(member),
                    .container_field_init => tree.containerFieldInit(member),
                    else => null,
                };

                if (maybe_container_field) |field_info| {
                    var init_type_value = try (try interpreter.interpret(field_info.ast.type_expr, container_scope, .{})).getValue();
                    
                    var default_value = if (field_info.ast.value_expr == 0)
                        IPIndex.none
                    else
                        (try (try interpreter.interpret(field_info.ast.value_expr, container_scope, .{})).getValue()).val; // TODO check ty

                    if (init_type_value.ty != type_type) {
                        try interpreter.recordError(
                            field_info.ast.type_expr,
                            "expected_type",
                            try std.fmt.allocPrint(interpreter.allocator, "expected type 'type', found '{}'", .{init_type_value.ty.fmtType(&interpreter.ip)}),
                        );
                        continue;
                    }

<<<<<<< HEAD
                    const name = tree.tokenSlice(field_info.ast.main_token);

                    const field: InternPool.Struct.Field = .{
                        .ty = init_type_value.val,
=======
                    const name = if (field_info.ast.tuple_like)
                        &[0]u8{}
                    else tree.tokenSlice(field_info.ast.main_token);
                    const field = FieldDefinition{
                        .node_idx = member,
                        .name = name,
                        .@"type" = init_type_value.value_data.@"type",
>>>>>>> 9e658cdb
                        .default_value = default_value,
                        .alignent = 0, // TODO,
                        .is_comptime = false, // TODO
                    };

<<<<<<< HEAD
                    try fields.put(interpreter.arena.allocator(), name, field);
=======
                    try cont_type.getTypeInfoMutable().@"struct".fields.put(interpreter.allocator, name, field);
                    field_idx += 1;
>>>>>>> 9e658cdb
                } else {
                    _ = try interpreter.interpret(member, container_scope, options);
                }
            }

            const namespace = try interpreter.ip.get(interpreter.allocator, IPKey{
                .namespace = .{
                    .parent = IPIndex.none,
                    .ty = undefined, // TODO
                    .decls = undefined, // TODO,
                    .usingnamespaces = .{},
                },
            });

            const struct_type = try interpreter.ip.get(interpreter.allocator, IPKey{
                .struct_type = .{
                    .fields = fields,
                    .namespace = namespace, // TODO
                    .layout = std.builtin.Type.ContainerLayout.Auto, // TODO
                    .backing_int_ty = IPIndex.none, // TODO
                },
            });

            return InterpretResult{ .value = Value{
                .interpreter = interpreter,
                .node_idx = node_idx,
                .ty = type_type,
                .val = struct_type,
            } };
        },
        .global_var_decl,
        .local_var_decl,
        .aligned_var_decl,
        .simple_var_decl,
        => {
            // TODO: Add 0 check
            const name = analysis.getDeclName(tree, node_idx).?;
            if (scope.?.declarations.contains(name))
                return InterpretResult{ .nothing = {} };

            const decl = ast.varDecl(tree, node_idx).?;
            if (decl.ast.init_node == 0)
                return InterpretResult{ .nothing = {} };

            try scope.?.declarations.put(interpreter.allocator, name, .{
                .scope = scope.?,
                .node_idx = node_idx,
                .name = name,
            });

            // TODO: Am I a dumbo shrimp? (e.g. is this tree shaking correct? works on my machine so like...)

            // if (scope.?.scopeKind() != .container) {
            if (scope.?.node_idx != 0)
                _ = try scope.?.declarations.getPtr(name).?.getValue();

            return InterpretResult{ .nothing = {} };
        },
        .block,
        .block_semicolon,
        .block_two,
        .block_two_semicolon,
        => {
            // try interpreter.scopes.append(interpreter.allocator, .{
            //     .node_idx = node_idx,
            //     .parent_scope = parent_scope_idx orelse std.math.maxInt(usize),
            // });
            // const scope_idx = interpreter.scopes.items.len - 1;

            var block_scope = try interpreter.newScope(scope, node_idx);

            var buffer: [2]Ast.Node.Index = undefined;
            const statements = ast.blockStatements(tree, node_idx, &buffer).?;

            for (statements) |idx| {
                const ret = try interpreter.interpret(idx, block_scope, options);
                switch (ret) {
                    .@"break" => |lllll| {
                        const maybe_block_label_string = if (scope.?.getLabel()) |i| tree.tokenSlice(i) else null;
                        if (lllll) |l| {
                            if (maybe_block_label_string) |ls| {
                                if (std.mem.eql(u8, l, ls)) {
                                    return InterpretResult{ .nothing = {} };
                                } else return ret;
                            } else return ret;
                        } else {
                            return InterpretResult{ .nothing = {} };
                        }
                    },
                    .break_with_value => |bwv| {
                        const maybe_block_label_string = if (scope.?.getLabel()) |i| tree.tokenSlice(i) else null;

                        if (bwv.label) |l| {
                            if (maybe_block_label_string) |ls| {
                                if (std.mem.eql(u8, l, ls)) {
                                    return InterpretResult{ .value = bwv.value };
                                } else return ret;
                            } else return ret;
                        } else {
                            return InterpretResult{ .value = bwv.value };
                        }
                    },
                    .@"return", .return_with_value => return ret,
                    else => {},
                }
            }

            return InterpretResult{ .nothing = {} };
        },
        .identifier => {
            var value = tree.getNodeSource(node_idx);

            if (std.mem.eql(u8, "bool", value)) return InterpretResult{ .value = Value{
                .interpreter = interpreter,
                .node_idx = node_idx,
                .ty = try interpreter.ip.get(interpreter.allocator, IPKey{ .simple = .type }),
                .val = try interpreter.ip.get(interpreter.allocator, IPKey{ .simple = .bool }),
            } };
            if (std.mem.eql(u8, "true", value)) return InterpretResult{ .value = Value{
                .interpreter = interpreter,
                .node_idx = node_idx,
                .ty = try interpreter.ip.get(interpreter.allocator, IPKey{ .simple = .bool }),
                .val = try interpreter.ip.get(interpreter.allocator, IPKey{ .simple = .bool_true }),
            } };
            if (std.mem.eql(u8, "false", value)) return InterpretResult{ .value = Value{
                .interpreter = interpreter,
                .node_idx = node_idx,
                .ty = try interpreter.ip.get(interpreter.allocator, IPKey{ .simple = .bool }),
                .val = try interpreter.ip.get(interpreter.allocator, IPKey{ .simple = .bool_false }),
            } };

            if (value.len == 5 and (value[0] == 'u' or value[0] == 'i') and std.mem.eql(u8, "size", value[1..])) return InterpretResult{
                .value = Value{
                    .interpreter = interpreter,
                    .node_idx = node_idx,
                    .ty = try interpreter.ip.get(interpreter.allocator, IPKey{ .simple = .type }),
                    .val = try interpreter.ip.get(interpreter.allocator, IPKey{
                        .simple = if (value[0] == 'u') .usize else .isize,
                    }),
                },
            };

            if (std.mem.eql(u8, "type", value)) {
                return InterpretResult{ .value = Value{
                    .interpreter = interpreter,
                    .node_idx = node_idx,
                    .ty = try interpreter.ip.get(interpreter.allocator, IPKey{ .simple = .type }),
                    .val = try interpreter.ip.get(interpreter.allocator, IPKey{ .simple = .type }),
                } };
            } else if (value.len >= 2 and (value[0] == 'u' or value[0] == 'i')) int: {
                return InterpretResult{ .value = Value{
                    .interpreter = interpreter,
                    .node_idx = node_idx,
                    .ty = try interpreter.ip.get(interpreter.allocator, IPKey{ .simple = .type }),
                    .val = try interpreter.ip.get(interpreter.allocator, IPKey{ .int_type = .{
                        .signedness = if (value[0] == 'u') .unsigned else .signed,
                        .bits = std.fmt.parseInt(u16, value[1..], 10) catch break :int,
                    } }),
                } };
            }

            // TODO: Floats

            // Logic to find identifiers in accessible scopes
            return InterpretResult{ .value = try (interpreter.huntItDown(scope.?, value, options) catch |err| {
                if (err == error.IdentifierNotFound) try interpreter.recordError(
                    node_idx,
                    "undeclared_identifier",
                    try std.fmt.allocPrint(interpreter.allocator, "use of undeclared identifier '{s}'", .{value}),
                );
                return err;
            }).getValue() };
        },
        .field_access => {
            if (data[node_idx].rhs == 0) return error.CriticalAstFailure;
            const rhs_str = ast.tokenSlice(tree, data[node_idx].rhs) catch return error.CriticalAstFailure;

            var ir = try interpreter.interpret(data[node_idx].lhs, scope, options);
            var irv = try ir.getValue();

            var sub_scope = irv.value_data.type.getTypeInfo().getScopeOfType() orelse return error.IdentifierNotFound;
            var scope_sub_decl = sub_scope.interpreter.huntItDown(sub_scope, rhs_str, options) catch |err| {
                if (err == error.IdentifierNotFound) try interpreter.recordError(
                    node_idx,
                    "undeclared_identifier",
                    try std.fmt.allocPrint(interpreter.allocator, "use of undeclared identifier '{s}'", .{rhs_str}),
                );
                return err;
            };

            return InterpretResult{
                .value = try scope_sub_decl.getValue(),
            };
        },
        .grouped_expression => {
            return try interpreter.interpret(data[node_idx].lhs, scope, options);
        },
        .@"break" => {
            const label = if (data[node_idx].lhs == 0) null else tree.tokenSlice(data[node_idx].lhs);
            return if (data[node_idx].rhs == 0)
                InterpretResult{ .@"break" = label }
            else
                InterpretResult{ .break_with_value = .{ .label = label, .value = try (try interpreter.interpret(data[node_idx].rhs, scope, options)).getValue() } };
        },
        .@"return" => {
            return if (data[node_idx].lhs == 0)
                InterpretResult{ .@"return" = {} }
            else
                InterpretResult{ .return_with_value = try (try interpreter.interpret(data[node_idx].lhs, scope, options)).getValue() };
        },
        .@"if", .if_simple => {
            const iff = ast.ifFull(tree, node_idx);
            // TODO: Don't evaluate runtime ifs
            // if (options.observe_values) {
            const ir = try interpreter.interpret(iff.ast.cond_expr, scope, options);
            if ((try ir.getValue()).value_data.bool) {
                return try interpreter.interpret(iff.ast.then_expr, scope, options);
            } else {
                if (iff.ast.else_expr != 0) {
                    return try interpreter.interpret(iff.ast.else_expr, scope, options);
                } else return InterpretResult{ .nothing = {} };
            }
        },
        .equal_equal => {
            var a = try interpreter.interpret(data[node_idx].lhs, scope, options);
            var b = try interpreter.interpret(data[node_idx].rhs, scope, options);
            return InterpretResult{
                .value = Value{
                    .interpreter = interpreter,
                    .node_idx = node_idx,
                    .ty = try interpreter.ip.get(interpreter.allocator, IPKey{ .simple = .bool }),
                    .val = try interpreter.createValueData(.{ .bool = (try a.getValue()).eql(try b.getValue()) }), // TODO
                },
            };
            // a.getValue().eql(b.getValue())
        },
        .number_literal => {
            const s = tree.getNodeSource(node_idx);
            const nl = std.zig.parseNumberLiteral(s);

            if (nl == .failure) return error.CriticalAstFailure;

            const comptime_int_type = try interpreter.ip.get(interpreter.allocator, IPKey{
                .simple = if (nl == .float) .comptime_float else .comptime_int,
            });

            const value = try interpreter.ip.get(
                interpreter.allocator,
                switch (nl) {
                    .float => IPKey{
                        .float_64_value = try std.fmt.parseFloat(f64, s), // shouldn't this be f128?
                    },
                    .int => if (s[0] == '-') IPKey{
                        .int_i64_value = try std.fmt.parseInt(i64, s, 0),
                    } else IPKey{
                        .int_u64_value = try std.fmt.parseInt(u64, s, 0),
                    },
                    .big_int => @panic("TODO: implement big int"),
                    .failure => return error.CriticalAstFailure,
                },
            );

            return InterpretResult{ .value = Value{
                .interpreter = interpreter,
                .node_idx = node_idx,
                .ty = comptime_int_type,
                .val = value,
            } };
        },
        .assign,
        .assign_bit_and,
        .assign_bit_or,
        .assign_shl,
        .assign_shr,
        .assign_bit_xor,
        .assign_div,
        .assign_sub,
        .assign_sub_wrap,
        .assign_mod,
        .assign_add,
        .assign_add_wrap,
        .assign_mul,
        .assign_mul_wrap,
        => {
            // TODO: Actually consider operators

            if (std.mem.eql(u8, tree.getNodeSource(data[node_idx].lhs), "_")) {
                _ = try interpreter.interpret(data[node_idx].rhs, scope.?, options);
                return InterpretResult{ .nothing = {} };
            }

            var ir = try interpreter.interpret(data[node_idx].lhs, scope, options);
            var to_value = try ir.getValue();
            var from_value = (try (try interpreter.interpret(data[node_idx].rhs, scope.?, options)).getValue());

            to_value.value_data.* = (try interpreter.cast(node_idx, to_value.type, from_value)).value_data.*;

            return InterpretResult{ .nothing = {} };
        },
        // .@"switch",
        // .switch_comma,
        // => {
        //     const cond = data[node_idx].lhs;
        //     const extra = tree.extraData(data[node_idx].rhs, Ast.Node.SubRange);
        //     const cases = tree.extra_data[extra.start..extra.end];

        //     for (cases) |case| {
        //         const switch_case: Ast.full.SwitchCase = switch (tags[case]) {
        //             .switch_case => tree.switchCase(case),
        //             .switch_case_one => tree.switchCaseOne(case),
        //             else => continue,
        //         };
        //     }
        // },
        .builtin_call,
        .builtin_call_comma,
        .builtin_call_two,
        .builtin_call_two_comma,
        => {
            var buffer: [2]Ast.Node.Index = undefined;
            const params = ast.builtinCallParams(tree, node_idx, &buffer).?;
            const call_name = tree.tokenSlice(main_tokens[node_idx]);

            if (std.mem.eql(u8, call_name, "@compileLog")) {
                var final = std.ArrayList(u8).init(interpreter.allocator);
                var writer = final.writer();
                try writer.writeAll("log: ");

                for (params) |param, index| {
                    var value = (try interpreter.interpret(param, scope, options)).maybeGetValue() orelse {
                        try writer.writeAll("indeterminate");
                        continue;
                    };
                    try writer.print("@as({s}, {s})", .{ interpreter.formatTypeInfo(value.type.getTypeInfo()), interpreter.formatValue(value) });
                    if (index != params.len - 1)
                        try writer.writeAll(", ");
                }
                try interpreter.recordError(node_idx, "compile_log", try final.toOwnedSlice());

                return InterpretResult{ .nothing = {} };
            }

            if (std.mem.eql(u8, call_name, "@compileError")) {
                // TODO: Add message
                try interpreter.recordError(node_idx, "compile_error", try std.fmt.allocPrint(interpreter.allocator, "compile error", .{}));
                return InterpretResult{ .@"return" = {} };
            }

            if (std.mem.eql(u8, call_name, "@import")) {
                if (params.len == 0) return error.InvalidBuiltin;
                const import_param = params[0];
                if (tags[import_param] != .string_literal) return error.InvalidBuiltin;

                const import_str = tree.tokenSlice(main_tokens[import_param]);

                log.info("Resolving {s} from {s}", .{ import_str[1 .. import_str.len - 1], interpreter.uri });

                // TODO: Implement root support
                if (std.mem.eql(u8, import_str[1 .. import_str.len - 1], "root")) {
                    return InterpretResult{ .value = Value{
                        .interpreter = interpreter,
                        .node_idx = node_idx,
                        .ty = try interpreter.createType(node_idx, .{ .@"struct" = .{ .scope = try interpreter.newScope(null, 0) } }),
                        .val = try interpreter.createValueData(.{ .@"struct" = .{} }),
                    } };
                }

                var import_uri = (try interpreter.document_store.uriFromImportStr(interpreter.allocator, interpreter.getHandle().*, import_str[1 .. import_str.len - 1])) orelse return error.ImportFailure;
                defer interpreter.allocator.free(import_uri);

                var handle = interpreter.document_store.getOrLoadHandle(import_uri) orelse return error.ImportFailure;
                try interpreter.document_store.ensureInterpreterExists(handle.uri);

                return InterpretResult{ .value = Value{
                    .interpreter = interpreter,
                    .node_idx = node_idx,
                    .ty = try interpreter.ip.get(interpreter.allocator, IPKey{ .simple = .type }),
                    .val = try interpreter.ip.get(interpreter.allocator, IPKey{ .type_value = handle.interpreter.?.root_type.? }),
                } };
            }

            if (std.mem.eql(u8, call_name, "@TypeOf")) {
                if (params.len != 1) return error.InvalidBuiltin;

                const value = try (try interpreter.interpret(params[0], scope, options)).getValue();
                return InterpretResult{ .value = Value{
                    .interpreter = interpreter,
                    .node_idx = node_idx,
                    .ty = try interpreter.ip.get(interpreter.allocator, IPKey{ .simple = .type }),
                    .val = try interpreter.ip.get(interpreter.allocator, IPKey{ .type_value = value.ty }),
                } };
            }

            if (std.mem.eql(u8, call_name, "@hasDecl")) {
                if (params.len != 2) return error.InvalidBuiltin;

                const value = try (try interpreter.interpret(params[0], scope, options)).getValue();
                const field_name = try (try interpreter.interpret(params[1], scope, options)).getValue();

                if (value.type.getTypeInfo() != .type) return error.InvalidBuiltin;
                if (field_name.type.getTypeInfo() != .pointer) return error.InvalidBuiltin; // Check if it's a []const u8

                const ti = value.value_data.type.getTypeInfo();
                if (ti.getScopeOfType() == null) return error.InvalidBuiltin;

                const has_decl = ti.getScopeOfType().?.declarations.contains(field_name.value_data.slice_of_const_u8);

                return InterpretResult{ .value = Value{
                    .interpreter = interpreter,
                    .node_idx = node_idx,
                    .ty = try interpreter.ip.get(interpreter.allocator, IPKey{ .simple = .bool }),
                    .val = try interpreter.ip.get(interpreter.allocator, IPKey{ .simple = if (has_decl) .bool_true else .bool_false }),
                } };
            }

            if (std.mem.eql(u8, call_name, "@as")) {
                if (params.len != 2) return error.InvalidBuiltin;

                const as_type = try (try interpreter.interpret(params[0], scope, options)).getValue();
                const value = try (try interpreter.interpret(params[1], scope, options)).getValue();

                if (as_type.type.getTypeInfo() != .type) return error.InvalidBuiltin;

                return InterpretResult{ .value = try interpreter.cast(node_idx, as_type.value_data.type, value) };
            }

            log.err("Builtin not implemented: {s}", .{call_name});
            return error.InvalidBuiltin;
        },
        .string_literal => {
            const str = tree.getNodeSource(node_idx)[1 .. tree.getNodeSource(node_idx).len - 1];

            const string_literal_type = try interpreter.ip.get(interpreter.allocator, IPKey{ .pointer_type = .{
                .elem_type = try interpreter.ip.get(interpreter.allocator, IPKey{ .array_type = .{
                    .child = try interpreter.ip.get(interpreter.allocator, IPKey{ .int_type = .{
                        .signedness = .unsigned,
                        .bits = 8,
                    } }),
                    .sentinel = try interpreter.ip.get(interpreter.allocator, IPKey{ .int_u64_value = 0 }),
                } }),
                .sentinel = .none,
                .alignment = 0,
                .size = .one,
                .is_const = true,
                .is_volatile = false,
                .is_allowzero = false,
                .address_space = .generic,
            } });

            var val = Value{
                .interpreter = interpreter,
                .node_idx = node_idx,
                .ty = string_literal_type,
                .val = try interpreter.ip.get(interpreter.allocator, IPKey{ .bytes = str }), // TODO
            };

            // TODO: Add type casting, sentinel
            // TODO: Should this be a `*const [len:0]u8`?
            // try val.value_data.slice_ptr.append(interpreter.allocator, .{ .unsigned_int = 0 });

            return InterpretResult{ .value = val };
        },
        // TODO: Add comptime autodetection; e.g. const MyArrayList = std.ArrayList(u8)
        .@"comptime" => {
            return try interpreter.interpret(data[node_idx].lhs, scope, .{});
        },
        // .fn_proto,
        // .fn_proto_multi,
        // .fn_proto_one,
        // .fn_proto_simple,
        .fn_decl => {
            // var buf: [1]Ast.Node.Index = undefined;
            // const func = ast.fnProto(tree, node_idx, &buf).?;

            // TODO: Resolve function type

            const function_type = try interpreter.ip.get(interpreter.allocator, IPKey{ .function_type = .{
                .calling_convention = .Unspecified,
                .alignment = 0,
                .is_generic = false,
                .is_var_args = false,
                .return_type = IPIndex.none,
                .args = .{},
            } });

            // var it = func.iterate(&tree);
            // while (ast.nextFnParam(&it)) |param| {
            //     // Add parameter decls
            //     if (param.name_token) |name_token| {
            //         // TODO: Think of new method for functions
            //         if ((try interpreter.interpret(param.type_expr, func_scope_idx, .{ .observe_values = true, .is_comptime = true })).maybeGetValue()) |value| {
            //             try interpreter.addDeclaration(func_scope_idx, value.value_data.@"type");
            //             try fnd.params.append(interpreter.allocator, interpreter.declarations.items.len - 1);
            //         } else {
            //             try interpreter.addDeclaration(parent_scope_idx.?, .{
            //                 .node_idx = node_idx,
            //                 .name = tree.tokenSlice(name_token),
            //                 .scope_idx = func_scope_idx, // orelse std.math.maxInt(usize),
            //                 .@"value" = undefined,
            //                 .@"type" = interpreter.createType(0, .{ .@"anytype" = .{} }),
            //             });
            //             try fnd.params.append(interpreter.allocator, interpreter.declarations.items.len - 1);
            //         }
            //     }
            // }

            // if ((try interpreter.interpret(func.ast.return_type, func_scope_idx, .{ .observe_values = true, .is_comptime = true })).maybeGetValue()) |value|
            //     fnd.return_type = value.value_data.@"type";

            var value = Value{
                .interpreter = interpreter,
                .node_idx = node_idx,
                .ty = function_type,
                .value_data = IPIndex.none, // TODO
            };

            const name = analysis.getDeclName(tree, node_idx).?;
            try scope.?.declarations.put(interpreter.allocator, name, .{
                .scope = scope.?,
                .node_idx = node_idx,
                .name = name,
                .value = value,
            });

            return InterpretResult{ .nothing = {} };
        },
        .call,
        .call_comma,
        .async_call,
        .async_call_comma,
        .call_one,
        .call_one_comma,
        .async_call_one,
        .async_call_one_comma,
        => {
            var params: [1]Ast.Node.Index = undefined;
            const call_full = ast.callFull(tree, node_idx, &params) orelse unreachable;

            var args = try std.ArrayListUnmanaged(Value).initCapacity(interpreter.allocator, call_full.ast.params.len);
            defer args.deinit(interpreter.allocator);

            for (call_full.ast.params) |param| {
                try args.append(interpreter.allocator, try (try interpreter.interpret(param, scope, .{})).getValue());
            }

            const func_id_result = try interpreter.interpret(call_full.ast.fn_expr, interpreter.root_type.?.getTypeInfo().getScopeOfType().?, .{});
            const func_id_val = try func_id_result.getValue();

            const call_res = try interpreter.call(interpreter.root_type.?.getTypeInfo().getScopeOfType().?, func_id_val.node_idx, args.items, options);
            // defer call_res.scope.deinit();
            // TODO: Figure out call result memory model; this is actually fine because newScope
            // makes this a child of the decl scope which is freed on refresh... in theory

            return switch (call_res.result) {
                .value => |v| .{ .value = v },
                .nothing => .{ .nothing = {} },
            };
        },
        .bool_not => {
            const result = try interpreter.interpret(data[node_idx].lhs, scope, .{});
            const bool_type = try interpreter.ip.get(interpreter.allocator, IPKey{ .simple = .bool });
            const value = try result.getValue();
            if (value.type == bool_type) {
                const false_value = try interpreter.ip.get(interpreter.allocator, IPKey{ .simple = .bool_false });
                const true_value = try interpreter.ip.get(interpreter.allocator, IPKey{ .simple = .bool_true });

                const not_value = if (value.value == false_value) true_value else if (value.value == true_value) false_value else return error.InvalidOperation;
                return InterpretResult{
                    .value = .{
                        .interpreter = interpreter,
                        .node_idx = node_idx,
                        .ty = bool_type,
                        .val = not_value,
                    },
                };
            } else {
                // TODO
                return error.InvalidOperation;
            }
        },
        .address_of => {
            // TODO: Make const pointers if we're drawing from a const;
            // variables are the only non-const(?)

            const result = try interpreter.interpret(data[node_idx].lhs, scope, .{});
            const value = (try result.getValue());

            const pointer_type = try interpreter.ip.get(interpreter.allocator, IPKey{ .pointer_type = .{
                .elem_type = value.type,
                .sentinel = .none,
                .alignment = 0,
                .size = .one,
                .is_const = false,
                .is_volatile = false,
                .is_allowzero = false,
                .address_space = .generic,
            } });

            return InterpretResult{ .value = .{
                .interpreter = interpreter,
                .node_idx = node_idx,
                .ty = pointer_type,
                .val = try interpreter.createValueData(.{ .one_ptr = value.value_data }),
            } };
        },
        .deref => {
            const result = try interpreter.interpret(data[node_idx].lhs, scope, .{});
            const value = (try result.getValue());

            const type_key = interpreter.ip.indexToKey(value.ty);

            if (type_key != .pointer) {
                try interpreter.recordError(node_idx, "invalid_deref", try std.fmt.allocPrint(interpreter.allocator, "cannot deference non-pointer", .{}));
                return error.InvalidOperation;
            }

            // TODO: Check if this is a one_ptr or not

            return InterpretResult{ .value = .{
                .interpreter = interpreter,
                .node_idx = node_idx,
                .ty = type_key.pointer_type.elem_type,
                .val = value.value_data.one_ptr,
            } };
        },
        else => {
            log.err("Unhandled {any}", .{tags[node_idx]});
            return InterpretResult{ .nothing = {} };
        },
    }
}

pub const CallResult = struct {
    scope: *InterpreterScope,
    result: union(enum) {
        value: Value,
        nothing,
    },
};

pub fn call(
    interpreter: *ComptimeInterpreter,
    scope: ?*InterpreterScope,
    func_node_idx: Ast.Node.Index,
    arguments: []const Value,
    options: InterpretOptions,
) InterpretError!CallResult {
    // _ = options;

    // TODO: type check args

    const tree = interpreter.getHandle().tree;
    const tags = tree.nodes.items(.tag);

    if (tags[func_node_idx] != .fn_decl) return error.CriticalAstFailure;

    // TODO: Make argument scope to evaluate arguments in
    var fn_scope = try interpreter.newScope(scope, func_node_idx);

    var buf: [1]Ast.Node.Index = undefined;
    var proto = ast.fnProto(tree, func_node_idx, &buf).?;

    var arg_it = proto.iterate(&tree);
    var arg_index: usize = 0;
    while (ast.nextFnParam(&arg_it)) |param| {
        if (arg_index >= arguments.len) return error.MissingArguments;
        var tex = try (try interpreter.interpret(param.type_expr, fn_scope, options)).getValue();
        if (tex.type.getTypeInfo() != .type) {
            try interpreter.recordError(
                param.type_expr,
                "expected_type",
                std.fmt.allocPrint(interpreter.allocator, "expected type 'type', found '{s}'", .{interpreter.formatTypeInfo(tex.type.getTypeInfo())}) catch return error.CriticalAstFailure,
            );
            return error.InvalidCast;
        }
        if (param.name_token) |nt| {
            const decl = Declaration{
                .scope = fn_scope,
                .node_idx = param.type_expr,
                .name = tree.tokenSlice(nt),
                .value = try interpreter.cast(arguments[arg_index].node_idx, tex.value_data.type, arguments[arg_index]),
            };
            try fn_scope.declarations.put(interpreter.allocator, tree.tokenSlice(nt), decl);
            arg_index += 1;
        }
    }

    const body = tree.nodes.items(.data)[func_node_idx].rhs;
    const result = try interpreter.interpret(body, fn_scope, .{});

    // TODO: Defers
    return CallResult{
        .scope = fn_scope,
        .result = switch (result) {
            .@"return", .nothing => .{ .nothing = {} }, // nothing could be due to an error
            .return_with_value => |v| .{ .value = v },
            else => @panic("bruh"),
        },
    };
}<|MERGE_RESOLUTION|>--- conflicted
+++ resolved
@@ -441,12 +441,8 @@
             var buffer: [2]Ast.Node.Index = undefined;
             const members = ast.declMembers(tree, node_idx, &buffer);
 
-<<<<<<< HEAD
             const type_type = try interpreter.ip.get(interpreter.allocator, IPKey{ .simple = .type });
 
-=======
-            var field_idx: usize = 0;
->>>>>>> 9e658cdb
             for (members) |member| {
                 const maybe_container_field: ?zig.Ast.full.ContainerField = switch (tags[member]) {
                     .container_field => tree.containerField(member),
@@ -472,31 +468,16 @@
                         continue;
                     }
 
-<<<<<<< HEAD
                     const name = tree.tokenSlice(field_info.ast.main_token);
 
                     const field: InternPool.Struct.Field = .{
                         .ty = init_type_value.val,
-=======
-                    const name = if (field_info.ast.tuple_like)
-                        &[0]u8{}
-                    else tree.tokenSlice(field_info.ast.main_token);
-                    const field = FieldDefinition{
-                        .node_idx = member,
-                        .name = name,
-                        .@"type" = init_type_value.value_data.@"type",
->>>>>>> 9e658cdb
                         .default_value = default_value,
                         .alignent = 0, // TODO,
                         .is_comptime = false, // TODO
                     };
 
-<<<<<<< HEAD
                     try fields.put(interpreter.arena.allocator(), name, field);
-=======
-                    try cont_type.getTypeInfoMutable().@"struct".fields.put(interpreter.allocator, name, field);
-                    field_idx += 1;
->>>>>>> 9e658cdb
                 } else {
                     _ = try interpreter.interpret(member, container_scope, options);
                 }
