const Server = @This();

const std = @import("std");
const zig_builtin = @import("builtin");
const Config = @import("Config.zig");
const DocumentStore = @import("DocumentStore.zig");
const requests = @import("requests.zig");
const types = @import("types.zig");
const analysis = @import("analysis.zig");
const ast = @import("ast.zig");
const references = @import("references.zig");
const offsets = @import("offsets.zig");
const semantic_tokens = @import("semantic_tokens.zig");
const inlay_hints = @import("inlay_hints.zig");
const code_actions = @import("code_actions.zig");
const shared = @import("shared.zig");
const Ast = std.zig.Ast;
const tracy = @import("tracy.zig");
const uri_utils = @import("uri.zig");
const diff = @import("diff.zig");

const data = @import("data/data.zig");
const snipped_data = @import("data/snippets.zig");

const log = std.log.scoped(.server);

// Server fields

config: *Config,
allocator: std.mem.Allocator = undefined,
arena: std.heap.ArenaAllocator = undefined,
document_store: DocumentStore = undefined,
builtin_completions: std.ArrayListUnmanaged(types.CompletionItem),
client_capabilities: ClientCapabilities = .{},
offset_encoding: offsets.Encoding = .utf16,
status: enum {
    /// the server has not received a `initialize` request
    uninitialized,
    /// the server has recieved a `initialize` request and is awaiting the `initialized` notification
    initializing,
    /// the server has been initialized and is ready to received requests
    initialized,
    /// the server has been shutdown and can't handle any more requests
    shutdown,
},

// Code was based off of https://github.com/andersfr/zig-lsp/blob/master/server.zig

const ClientCapabilities = struct {
    supports_snippets: bool = false,
    supports_semantic_tokens: bool = false,
    supports_inlay_hints: bool = false,
    hover_supports_md: bool = false,
    completion_doc_supports_md: bool = false,
    label_details_support: bool = false,
    supports_configuration: bool = false,
};

const not_implemented_response =
    \\,"error":{"code":-32601,"message":"NotImplemented"}}
;

const null_result_response =
    \\,"result":null}
;
const empty_result_response =
    \\,"result":{}}
;
const empty_array_response =
    \\,"result":[]}
;
const edit_not_applied_response =
    \\,"result":{"applied":false,"failureReason":"feature not implemented"}}
;
const no_completions_response =
    \\,"result":{"isIncomplete":false,"items":[]}}
;
const no_signatures_response =
    \\,"result":{"signatures":[]}}
;
const no_semantic_tokens_response =
    \\,"result":{"data":[]}}
;

/// Sends a request or response
fn send(writer: anytype, allocator: std.mem.Allocator, reqOrRes: anytype) !void {
    const tracy_zone = tracy.trace(@src());
    defer tracy_zone.end();

    var arr = std.ArrayListUnmanaged(u8){};
    defer arr.deinit(allocator);

    try std.json.stringify(reqOrRes, .{}, arr.writer(allocator));

    try writer.print("Content-Length: {}\r\n\r\n", .{arr.items.len});
    try writer.writeAll(arr.items);
}

pub fn sendErrorResponse(writer: anytype, allocator: std.mem.Allocator, code: types.ErrorCodes, message: []const u8) !void {
    try send(writer, allocator, .{
        .@"error" = types.ResponseError{
            .code = @enumToInt(code),
            .message = message,
            .data = .Null,
        },
    });
}

fn respondGeneric(writer: anytype, id: types.RequestId, response: []const u8) !void {
    var buffered_writer = std.io.bufferedWriter(writer);
    const buf_writer = buffered_writer.writer();

    const tracy_zone = tracy.trace(@src());
    defer tracy_zone.end();

    const id_len = switch (id) {
        .Integer => |id_val| blk: {
            if (id_val == 0) break :blk 1;
            var digits: usize = 1;
            var value = @divTrunc(id_val, 10);
            while (value != 0) : (value = @divTrunc(value, 10)) {
                digits += 1;
            }
            break :blk digits;
        },
        .String => |str_val| str_val.len + 2,
    };

    // Numbers of character that will be printed from this string: len - 1 brackets
    const json_fmt = "{{\"jsonrpc\":\"2.0\",\"id\":";

    try buf_writer.print("Content-Length: {}\r\n\r\n" ++ json_fmt, .{response.len + id_len + json_fmt.len - 1});
    switch (id) {
        .Integer => |int| try buf_writer.print("{}", .{int}),
        .String => |str| try buf_writer.print("\"{s}\"", .{str}),
    }

    try buf_writer.writeAll(response);
    try buffered_writer.flush();
}

fn showMessage(server: *Server, writer: anytype, message_type: types.MessageType, message: []const u8) !void {
    try send(writer, server.arena.allocator(), types.Notification{
        .method = "window/showMessage",
        .params = .{
            .ShowMessage = .{
                .type = message_type,
                .message = message,
            },
        },
    });
}

fn publishDiagnostics(server: *Server, writer: anytype, handle: DocumentStore.Handle) !void {
    const tracy_zone = tracy.trace(@src());
    defer tracy_zone.end();

    const tree = handle.tree;

    var allocator = server.arena.allocator();
    var diagnostics = std.ArrayListUnmanaged(types.Diagnostic){};

    for (tree.errors) |err| {
        var mem_buffer: [256]u8 = undefined;
        var fbs = std.io.fixedBufferStream(&mem_buffer);
        try tree.renderError(err, fbs.writer());

        try diagnostics.append(allocator, .{
            .range = offsets.tokenToRange(tree, err.token, server.offset_encoding),
            .severity = .Error,
            .code = @tagName(err.tag),
            .source = "zls",
            .message = try server.arena.allocator().dupe(u8, fbs.getWritten()),
            // .relatedInformation = undefined
        });
    }

    for (handle.cimports) |cimport| {
        if (cimport.result != .failure) continue;
        const stderr = std.mem.trim(u8, cimport.result.failure, " ");

        var pos_and_diag_iterator = std.mem.split(u8, stderr, ":");
        _ = pos_and_diag_iterator.next(); // skip file path
        _ = pos_and_diag_iterator.next(); // skip line
        _ = pos_and_diag_iterator.next(); // skip character

        try diagnostics.append(allocator, .{
            .range = offsets.nodeToRange(handle.tree, cimport.node, server.offset_encoding),
            .severity = .Error,
            .code = "cImport",
            .source = "zls",
            .message = try allocator.dupe(u8, pos_and_diag_iterator.rest()),
        });
    }

    if (server.config.enable_ast_check_diagnostics and tree.errors.len == 0) {
        try getAstCheckDiagnostics(server, handle, &diagnostics);
    }

    if (server.config.warn_style) {
        var node: u32 = 0;
        while (node < tree.nodes.len) : (node += 1) {
            if (ast.isBuiltinCall(tree, node)) {
                const builtin_token = tree.nodes.items(.main_token)[node];
                const call_name = tree.tokenSlice(builtin_token);

                if (!std.mem.eql(u8, call_name, "@import")) continue;

                var buffer: [2]Ast.Node.Index = undefined;
                const params = ast.builtinCallParams(tree, node, &buffer).?;

                if (params.len != 1) continue;

                const import_str_token = tree.nodes.items(.main_token)[params[0]];
                const import_str = tree.tokenSlice(import_str_token);

                if (std.mem.startsWith(u8, import_str, "\"./")) {
                    try diagnostics.append(allocator, .{
                        .range = offsets.tokenToRange(tree, import_str_token, server.offset_encoding),
                        .severity = .Hint,
                        .code = "dot_slash_import",
                        .source = "zls",
                        .message = "A ./ is not needed in imports",
                    });
                }
            }
        }

        // TODO: style warnings for types, values and declarations below root scope
        if (tree.errors.len == 0) {
            for (tree.rootDecls()) |decl_idx| {
                const decl = tree.nodes.items(.tag)[decl_idx];
                switch (decl) {
                    .fn_proto,
                    .fn_proto_multi,
                    .fn_proto_one,
                    .fn_proto_simple,
                    .fn_decl,
                    => blk: {
                        var buf: [1]Ast.Node.Index = undefined;
                        const func = ast.fnProto(tree, decl_idx, &buf).?;
                        if (func.extern_export_inline_token != null) break :blk;

                        if (func.name_token) |name_token| {
                            const is_type_function = analysis.isTypeFunction(tree, func);

                            const func_name = tree.tokenSlice(name_token);
                            if (!is_type_function and !analysis.isCamelCase(func_name)) {
                                try diagnostics.append(allocator, .{
                                    .range = offsets.tokenToRange(tree, name_token, server.offset_encoding),
                                    .severity = .Hint,
                                    .code = "bad_style",
                                    .source = "zls",
                                    .message = "Functions should be camelCase",
                                });
                            } else if (is_type_function and !analysis.isPascalCase(func_name)) {
                                try diagnostics.append(allocator, .{
                                    .range = offsets.tokenToRange(tree, name_token, server.offset_encoding),
                                    .severity = .Hint,
                                    .code = "bad_style",
                                    .source = "zls",
                                    .message = "Type functions should be PascalCase",
                                });
                            }
                        }
                    },
                    else => {},
                }
            }
        }
    }
<<<<<<< HEAD

    for (handle.cimports.items(.hash)) |hash, i| {
        const result = server.document_store.cimports.get(hash) orelse continue;
        if (result != .failure) continue;
        const stderr = std.mem.trim(u8, result.failure, " ");

        var pos_and_diag_iterator = std.mem.split(u8, stderr, ":");
        _ = pos_and_diag_iterator.next(); // skip file path
        _ = pos_and_diag_iterator.next(); // skip line
        _ = pos_and_diag_iterator.next(); // skip character

        const node = handle.cimports.items(.node)[i];
        try diagnostics.append(allocator, .{
            .range = offsets.nodeToRange(handle.tree, node, server.offset_encoding),
            .severity = .Error,
            .code = "cImport",
            .source = "zls",
            .message = try allocator.dupe(u8, pos_and_diag_iterator.rest()),
        });
=======
    
    if (server.config.highlight_global_var_declarations) {
        const main_tokens = tree.nodes.items(.main_token);
        const tags = tree.tokens.items(.tag);
        for (tree.rootDecls()) |decl| {
            const decl_tag = tree.nodes.items(.tag)[decl];
            const decl_main_token = tree.nodes.items(.main_token)[decl];

            switch (decl_tag) {
                .simple_var_decl,
                .aligned_var_decl,
                .local_var_decl,
                .global_var_decl,
                => {
                    if (tags[main_tokens[decl]] != .keyword_var) continue; // skip anything immutable
                    // uncomment this to get a list :)
                    //log.debug("possible global variable \"{s}\"", .{tree.tokenSlice(decl_main_token + 1)});
                    try diagnostics.append(allocator, .{
                        .range = offsets.tokenToRange(tree, decl_main_token, server.offset_encoding),
                        .severity = .Hint,
                        .code = "highlight_global_var_declarations",
                        .source = "zls",
                        .message = "Global var declaration",
                    });
                },
                else => {},
            }
        }
>>>>>>> 19fd17ff
    }

    try send(writer, server.arena.allocator(), types.Notification{
        .method = "textDocument/publishDiagnostics",
        .params = .{
            .PublishDiagnostics = .{
                .uri = handle.uri,
                .diagnostics = diagnostics.items,
            },
        },
    });
}

fn getAstCheckDiagnostics(
    server: *Server,
    handle: DocumentStore.Handle,
    diagnostics: *std.ArrayListUnmanaged(types.Diagnostic),
) !void {
    var allocator = server.arena.allocator();

    const zig_exe_path = server.config.zig_exe_path orelse return;

    var process = std.ChildProcess.init(&[_][]const u8{ zig_exe_path, "ast-check", "--color", "off" }, server.allocator);
    process.stdin_behavior = .Pipe;
    process.stderr_behavior = .Pipe;

    process.spawn() catch |err| {
        log.warn("Failed to spawn zig ast-check process, error: {}", .{err});
        return;
    };
    try process.stdin.?.writeAll(handle.text);
    process.stdin.?.close();

    process.stdin = null;

    const stderr_bytes = try process.stderr.?.reader().readAllAlloc(server.allocator, std.math.maxInt(usize));
    defer server.allocator.free(stderr_bytes);

    const term = process.wait() catch |err| {
        log.warn("Failed to await zig ast-check process, error: {}", .{err});
        return;
    };

    if (term != .Exited) return;

    // NOTE: I believe that with color off it's one diag per line; is this correct?
    var line_iterator = std.mem.split(u8, stderr_bytes, "\n");

    while (line_iterator.next()) |line| lin: {
        var pos_and_diag_iterator = std.mem.split(u8, line, ":");
        const maybe_first = pos_and_diag_iterator.next();
        if (maybe_first) |first| {
            if (first.len <= 1) break :lin;
        } else break;

        const utf8_position = types.Position{
            .line = (try std.fmt.parseInt(u32, pos_and_diag_iterator.next().?, 10)) - 1,
            .character = (try std.fmt.parseInt(u32, pos_and_diag_iterator.next().?, 10)) - 1,
        };

        // zig uses utf-8 encoding for character offsets
        const position = offsets.convertPositionEncoding(handle.text, utf8_position, .utf8, server.offset_encoding);
        const range = offsets.tokenPositionToRange(handle.text, position, server.offset_encoding);

        const msg = pos_and_diag_iterator.rest()[1..];

        if (std.mem.startsWith(u8, msg, "error: ")) {
            try diagnostics.append(allocator, .{
                .range = range,
                .severity = .Error,
                .code = "ast_check",
                .source = "zls",
                .message = try server.arena.allocator().dupe(u8, msg["error: ".len..]),
            });
        } else if (std.mem.startsWith(u8, msg, "note: ")) {
            var latestDiag = &diagnostics.items[diagnostics.items.len - 1];

            var fresh = if (latestDiag.relatedInformation) |related_information|
                try server.arena.allocator().realloc(@ptrCast([]types.DiagnosticRelatedInformation, related_information), related_information.len + 1)
            else
                try server.arena.allocator().alloc(types.DiagnosticRelatedInformation, 1);

            const location = types.Location{
                .uri = handle.uri,
                .range = range,
            };

            fresh[fresh.len - 1] = .{
                .location = location,
                .message = try server.arena.allocator().dupe(u8, msg["note: ".len..]),
            };

            latestDiag.relatedInformation = fresh;
        } else {
            try diagnostics.append(allocator, .{
                .range = range,
                .severity = .Error,
                .code = "ast_check",
                .source = "zls",
                .message = try server.arena.allocator().dupe(u8, msg),
            });
        }
    }
}

fn typeToCompletion(
    server: *Server,
    list: *std.ArrayListUnmanaged(types.CompletionItem),
    field_access: analysis.FieldAccessReturn,
    orig_handle: *const DocumentStore.Handle,
) error{OutOfMemory}!void {
    var allocator = server.arena.allocator();

    const tracy_zone = tracy.trace(@src());
    defer tracy_zone.end();

    const type_handle = field_access.original;
    switch (type_handle.type.data) {
        .slice => {
            if (!type_handle.type.is_type_val) {
                try list.append(allocator, .{
                    .label = "len",
                    .detail = "const len: usize",
                    .kind = .Field,
                    .insertText = "len",
                    .insertTextFormat = .PlainText,
                });
                try list.append(allocator, .{
                    .label = "ptr",
                    .kind = .Field,
                    .insertText = "ptr",
                    .insertTextFormat = .PlainText,
                });
            }
        },
        .error_union => {},
        .pointer => |n| {
            if (server.config.operator_completions) {
                try list.append(allocator, .{
                    .label = "*",
                    .kind = .Operator,
                    .insertText = "*",
                    .insertTextFormat = .PlainText,
                });
            }
            try server.nodeToCompletion(
                list,
                .{ .node = n, .handle = type_handle.handle },
                null,
                orig_handle,
                type_handle.type.is_type_val,
                null,
            );
        },
        .other => |n| try server.nodeToCompletion(
            list,
            .{ .node = n, .handle = type_handle.handle },
            field_access.unwrapped,
            orig_handle,
            type_handle.type.is_type_val,
            null,
        ),
        .primitive, .array_index => {},
    }
}

fn nodeToCompletion(
    server: *Server,
    list: *std.ArrayListUnmanaged(types.CompletionItem),
    node_handle: analysis.NodeWithHandle,
    unwrapped: ?analysis.TypeWithHandle,
    orig_handle: *const DocumentStore.Handle,
    is_type_val: bool,
    parent_is_type_val: ?bool,
) error{OutOfMemory}!void {
    const tracy_zone = tracy.trace(@src());
    defer tracy_zone.end();

    var allocator = server.arena.allocator();

    const node = node_handle.node;
    const handle = node_handle.handle;
    const tree = handle.tree;
    const node_tags = tree.nodes.items(.tag);
    const token_tags = tree.tokens.items(.tag);

    const doc_kind: types.MarkupContent.Kind = if (server.client_capabilities.completion_doc_supports_md)
        .Markdown
    else
        .PlainText;

    const doc = if (try analysis.getDocComments(
        allocator,
        handle.tree,
        node,
        doc_kind,
    )) |doc_comments|
        types.MarkupContent{
            .kind = doc_kind,
            .value = doc_comments,
        }
    else
        null;

    if (ast.isContainer(handle.tree, node)) {
        const context = DeclToCompletionContext{
            .server = server,
            .completions = list,
            .orig_handle = orig_handle,
            .parent_is_type_val = is_type_val,
        };
        try analysis.iterateSymbolsContainer(
            &server.document_store,
            &server.arena,
            node_handle,
            orig_handle,
            declToCompletion,
            context,
            !is_type_val,
        );
    }

    if (is_type_val) return;

    switch (node_tags[node]) {
        .fn_proto,
        .fn_proto_multi,
        .fn_proto_one,
        .fn_proto_simple,
        .fn_decl,
        => {
            var buf: [1]Ast.Node.Index = undefined;
            const func = ast.fnProto(tree, node, &buf).?;
            if (func.name_token) |name_token| {
                const use_snippets = server.config.enable_snippets and server.client_capabilities.supports_snippets;
                const insert_text = if (use_snippets) blk: {
                    const skip_self_param = !(parent_is_type_val orelse true) and
                        try analysis.hasSelfParam(&server.arena, &server.document_store, handle, func);
                    break :blk try analysis.getFunctionSnippet(server.arena.allocator(), tree, func, skip_self_param);
                } else tree.tokenSlice(func.name_token.?);

                const is_type_function = analysis.isTypeFunction(handle.tree, func);

                try list.append(allocator, .{
                    .label = handle.tree.tokenSlice(name_token),
                    .kind = if (is_type_function) .Struct else .Function,
                    .documentation = doc,
                    .detail = analysis.getFunctionSignature(handle.tree, func),
                    .insertText = insert_text,
                    .insertTextFormat = if (use_snippets) .Snippet else .PlainText,
                });
            }
        },
        .global_var_decl,
        .local_var_decl,
        .aligned_var_decl,
        .simple_var_decl,
        => {
            const var_decl = ast.varDecl(tree, node).?;
            const is_const = token_tags[var_decl.ast.mut_token] == .keyword_const;

            if (try analysis.resolveVarDeclAlias(&server.document_store, &server.arena, node_handle)) |result| {
                const context = DeclToCompletionContext{
                    .server = server,
                    .completions = list,
                    .orig_handle = orig_handle,
                };
                return try declToCompletion(context, result);
            }

            try list.append(allocator, .{
                .label = handle.tree.tokenSlice(var_decl.ast.mut_token + 1),
                .kind = if (is_const) .Constant else .Variable,
                .documentation = doc,
                .detail = analysis.getVariableSignature(tree, var_decl),
                .insertText = tree.tokenSlice(var_decl.ast.mut_token + 1),
                .insertTextFormat = .PlainText,
            });
        },
        .container_field,
        .container_field_align,
        .container_field_init,
        => {
            const field = ast.containerField(tree, node).?;
            try list.append(allocator, .{
                .label = handle.tree.tokenSlice(field.ast.name_token),
                .kind = .Field,
                .documentation = doc,
                .detail = analysis.getContainerFieldSignature(handle.tree, field),
                .insertText = tree.tokenSlice(field.ast.name_token),
                .insertTextFormat = .PlainText,
            });
        },
        .array_type,
        .array_type_sentinel,
        => {
            try list.append(allocator, .{
                .label = "len",
                .detail = "const len: usize",
                .kind = .Field,
                .insertText = "len",
                .insertTextFormat = .PlainText,
            });
        },
        .ptr_type,
        .ptr_type_aligned,
        .ptr_type_bit_range,
        .ptr_type_sentinel,
        => {
            const ptr_type = ast.ptrType(tree, node).?;

            switch (ptr_type.size) {
                .One, .C, .Many => if (server.config.operator_completions) {
                    try list.append(allocator, .{
                        .label = "*",
                        .kind = .Operator,
                        .insertText = "*",
                        .insertTextFormat = .PlainText,
                    });
                },
                .Slice => {
                    try list.append(allocator, .{
                        .label = "ptr",
                        .kind = .Field,
                        .insertText = "ptr",
                        .insertTextFormat = .PlainText,
                    });
                    try list.append(allocator, .{
                        .label = "len",
                        .detail = "const len: usize",
                        .kind = .Field,
                        .insertText = "len",
                        .insertTextFormat = .PlainText,
                    });
                    return;
                },
            }

            if (unwrapped) |actual_type| {
                try server.typeToCompletion(list, .{ .original = actual_type }, orig_handle);
            }
            return;
        },
        .optional_type => {
            if (server.config.operator_completions) {
                try list.append(allocator, .{
                    .label = "?",
                    .kind = .Operator,
                    .insertText = "?",
                    .insertTextFormat = .PlainText,
                });
            }
            return;
        },
        .string_literal => {
            try list.append(allocator, .{
                .label = "len",
                .detail = "const len: usize",
                .kind = .Field,
                .insertText = "len",
                .insertTextFormat = .PlainText,
            });
        },
        else => if (analysis.nodeToString(tree, node)) |string| {
            try list.append(allocator, .{
                .label = string,
                .kind = .Field,
                .documentation = doc,
                .detail = offsets.nodeToSlice(tree, node),
                .insertText = string,
                .insertTextFormat = .PlainText,
            });
        },
    }
}

pub fn identifierFromPosition(pos_index: usize, handle: DocumentStore.Handle) []const u8 {
    if (pos_index + 1 >= handle.text.len) return "";
    var start_idx = pos_index;

    while (start_idx > 0 and isSymbolChar(handle.text[start_idx - 1])) {
        start_idx -= 1;
    }

    var end_idx = pos_index;
    while (end_idx < handle.text.len and isSymbolChar(handle.text[end_idx])) {
        end_idx += 1;
    }

    if (end_idx <= start_idx) return "";
    return handle.text[start_idx..end_idx];
}

fn isSymbolChar(char: u8) bool {
    return std.ascii.isAlNum(char) or char == '_';
}

fn gotoDefinitionSymbol(
    server: *Server,
    decl_handle: analysis.DeclWithHandle,
    resolve_alias: bool,
) error{OutOfMemory}!?types.Location {
    const tracy_zone = tracy.trace(@src());
    defer tracy_zone.end();

    var handle = decl_handle.handle;

    const name_token = switch (decl_handle.decl.*) {
        .ast_node => |node| block: {
            if (resolve_alias) {
                if (try analysis.resolveVarDeclAlias(&server.document_store, &server.arena, .{ .node = node, .handle = handle })) |result| {
                    handle = result.handle;

                    break :block result.nameToken();
                }
            }

            break :block analysis.getDeclNameToken(handle.tree, node) orelse return null;
        },
        else => decl_handle.nameToken(),
    };

    return types.Location{
        .uri = handle.uri,
        .range = offsets.tokenToRange(handle.tree, name_token, server.offset_encoding),
    };
}

fn hoverSymbol(server: *Server, decl_handle: analysis.DeclWithHandle) error{OutOfMemory}!?types.Hover {
    const tracy_zone = tracy.trace(@src());
    defer tracy_zone.end();

    const handle = decl_handle.handle;
    const tree = handle.tree;

    const hover_kind: types.MarkupContent.Kind = if (server.client_capabilities.hover_supports_md) .Markdown else .PlainText;
    var doc_str: ?[]const u8 = null;

    const def_str = switch (decl_handle.decl.*) {
        .ast_node => |node| def: {
            if (try analysis.resolveVarDeclAlias(&server.document_store, &server.arena, .{ .node = node, .handle = handle })) |result| {
                return try server.hoverSymbol(result);
            }
            doc_str = try analysis.getDocComments(server.arena.allocator(), tree, node, hover_kind);

            var buf: [1]Ast.Node.Index = undefined;

            if (ast.varDecl(tree, node)) |var_decl| {
                break :def analysis.getVariableSignature(tree, var_decl);
            } else if (ast.fnProto(tree, node, &buf)) |fn_proto| {
                break :def analysis.getFunctionSignature(tree, fn_proto);
            } else if (ast.containerField(tree, node)) |field| {
                break :def analysis.getContainerFieldSignature(tree, field);
            } else {
                break :def analysis.nodeToString(tree, node) orelse return null;
            }
        },
        .param_payload => |pay| def: {
            const param = pay.param;
            if (param.first_doc_comment) |doc_comments| {
                doc_str = try analysis.collectDocComments(server.arena.allocator(), handle.tree, doc_comments, hover_kind, false);
            }

            const first_token = ast.paramFirstToken(tree, param);
            const last_token = ast.paramLastToken(tree, param);

            const start = offsets.tokenToIndex(tree, first_token);
            const end = offsets.tokenToLoc(tree, last_token).end;
            break :def tree.source[start..end];
        },
        .pointer_payload => |payload| tree.tokenSlice(payload.name),
        .array_payload => |payload| handle.tree.tokenSlice(payload.identifier),
        .array_index => |payload| handle.tree.tokenSlice(payload),
        .switch_payload => |payload| tree.tokenSlice(payload.node),
        .label_decl => |label_decl| tree.tokenSlice(label_decl),
    };

    var bound_type_params = analysis.BoundTypeParams{};
    const resolved_type = try decl_handle.resolveType(&server.document_store, &server.arena, &bound_type_params);

    const resolved_type_str = if (resolved_type) |rt|
        if (rt.type.is_type_val) "type" else switch (rt.type.data) { // TODO: Investigate random weird numbers like 897 that cause index of bounds
            .pointer,
            .slice,
            .error_union,
            .primitive,
            => |p| if (p >= tree.nodes.len) "unknown" else offsets.nodeToSlice(tree, p),
            .other => |p| if (p >= tree.nodes.len) "unknown" else switch (tree.nodes.items(.tag)[p]) {
                .container_decl,
                .container_decl_arg,
                .container_decl_arg_trailing,
                .container_decl_trailing,
                .container_decl_two,
                .container_decl_two_trailing,
                .tagged_union,
                .tagged_union_trailing,
                .tagged_union_two,
                .tagged_union_two_trailing,
                .tagged_union_enum_tag,
                .tagged_union_enum_tag_trailing,
                => tree.tokenSlice(tree.nodes.items(.main_token)[p] - 2), // NOTE: This is a hacky nightmare but it works :P
                .fn_proto,
                .fn_proto_multi,
                .fn_proto_one,
                .fn_proto_simple,
                .fn_decl,
                => "fn", // TODO:(?) Add more info?
                .array_type,
                .array_type_sentinel,
                .ptr_type,
                .ptr_type_aligned,
                .ptr_type_bit_range,
                .ptr_type_sentinel,
                => offsets.nodeToSlice(tree, p),
                else => "unknown", // TODO: Implement more "other" type expressions; better safe than sorry
            },
            else => "unknown",
        }
    else
        "unknown";

    var hover_text: []const u8 = undefined;
    if (hover_kind == .Markdown) {
        hover_text =
            if (doc_str) |doc|
            try std.fmt.allocPrint(server.arena.allocator(), "```zig\n{s}\n```\n```zig\n({s})\n```\n{s}", .{ def_str, resolved_type_str, doc })
        else
            try std.fmt.allocPrint(server.arena.allocator(), "```zig\n{s}\n```\n```zig\n({s})\n```", .{ def_str, resolved_type_str });
    } else {
        hover_text =
            if (doc_str) |doc|
            try std.fmt.allocPrint(server.arena.allocator(), "{s} ({s})\n{s}", .{ def_str, resolved_type_str, doc })
        else
            try std.fmt.allocPrint(server.arena.allocator(), "{s} ({s})", .{ def_str, resolved_type_str });
    }

    return types.Hover{
        .contents = .{ .value = hover_text },
    };
}

fn getLabelGlobal(pos_index: usize, handle: *const DocumentStore.Handle) error{OutOfMemory}!?analysis.DeclWithHandle {
    const tracy_zone = tracy.trace(@src());
    defer tracy_zone.end();

    const name = identifierFromPosition(pos_index, handle.*);
    if (name.len == 0) return null;

    return try analysis.lookupLabel(handle, name, pos_index);
}

fn getSymbolGlobal(
    server: *Server,
    pos_index: usize,
    handle: *const DocumentStore.Handle,
) error{OutOfMemory}!?analysis.DeclWithHandle {
    const tracy_zone = tracy.trace(@src());
    defer tracy_zone.end();

    const name = identifierFromPosition(pos_index, handle.*);
    if (name.len == 0) return null;

    return try analysis.lookupSymbolGlobal(&server.document_store, &server.arena, handle, name, pos_index);
}

fn gotoDefinitionLabel(
    server: *Server,
    pos_index: usize,
    handle: *const DocumentStore.Handle,
) error{OutOfMemory}!?types.Location {
    const tracy_zone = tracy.trace(@src());
    defer tracy_zone.end();

    const decl = (try getLabelGlobal(pos_index, handle)) orelse return null;
    return try server.gotoDefinitionSymbol(decl, false);
}

fn gotoDefinitionGlobal(
    server: *Server,
    pos_index: usize,
    handle: *const DocumentStore.Handle,
    resolve_alias: bool,
) error{OutOfMemory}!?types.Location {
    const tracy_zone = tracy.trace(@src());
    defer tracy_zone.end();

    const decl = (try server.getSymbolGlobal(pos_index, handle)) orelse return null;
    return try server.gotoDefinitionSymbol(decl, resolve_alias);
}

fn hoverDefinitionLabel(server: *Server, pos_index: usize, handle: *const DocumentStore.Handle) error{OutOfMemory}!?types.Hover {
    const tracy_zone = tracy.trace(@src());
    defer tracy_zone.end();

    const decl = (try getLabelGlobal(pos_index, handle)) orelse return null;
    return try server.hoverSymbol(decl);
}

fn hoverDefinitionBuiltin(server: *Server, pos_index: usize, handle: *const DocumentStore.Handle) error{OutOfMemory}!?types.Hover {
    const tracy_zone = tracy.trace(@src());
    defer tracy_zone.end();

    const name = identifierFromPosition(pos_index, handle.*);
    if (name.len == 0) return null;

    for (data.builtins) |builtin| {
        if (std.mem.eql(u8, builtin.name[1..], name)) {
            return types.Hover{
                .contents = .{
                    .value = try std.fmt.allocPrint(
                        server.arena.allocator(),
                        "```zig\n{s}\n```\n{s}",
                        .{ builtin.signature, builtin.documentation },
                    ),
                },
            };
        }
    }

    return null;
}

fn hoverDefinitionGlobal(server: *Server, pos_index: usize, handle: *const DocumentStore.Handle) error{OutOfMemory}!?types.Hover {
    const tracy_zone = tracy.trace(@src());
    defer tracy_zone.end();

    const decl = (try server.getSymbolGlobal(pos_index, handle)) orelse return null;
    return try server.hoverSymbol(decl);
}

fn getSymbolFieldAccess(
    server: *Server,
    handle: *const DocumentStore.Handle,
    source_index: usize,
    loc: offsets.Loc,
) !?analysis.DeclWithHandle {
    const tracy_zone = tracy.trace(@src());
    defer tracy_zone.end();

    const name = identifierFromPosition(source_index, handle.*);
    if (name.len == 0) return null;

    var held_range = try server.arena.allocator().dupeZ(u8, offsets.locToSlice(handle.text, loc));
    var tokenizer = std.zig.Tokenizer.init(held_range);

    if (try analysis.getFieldAccessType(&server.document_store, &server.arena, handle, source_index, &tokenizer)) |result| {
        const container_handle = result.unwrapped orelse result.original;
        const container_handle_node = switch (container_handle.type.data) {
            .other => |n| n,
            else => return null,
        };
        return try analysis.lookupSymbolContainer(
            &server.document_store,
            &server.arena,
            .{ .node = container_handle_node, .handle = container_handle.handle },
            name,
            true,
        );
    }
    return null;
}

fn gotoDefinitionFieldAccess(
    server: *Server,
    handle: *const DocumentStore.Handle,
    source_index: usize,
    loc: offsets.Loc,
    resolve_alias: bool,
) error{OutOfMemory}!?types.Location {
    const tracy_zone = tracy.trace(@src());
    defer tracy_zone.end();

    const decl = (try server.getSymbolFieldAccess(handle, source_index, loc)) orelse return null;
    return try server.gotoDefinitionSymbol(decl, resolve_alias);
}

fn hoverDefinitionFieldAccess(
    server: *Server,
    handle: *const DocumentStore.Handle,
    source_index: usize,
    loc: offsets.Loc,
) error{OutOfMemory}!?types.Hover {
    const tracy_zone = tracy.trace(@src());
    defer tracy_zone.end();

    const decl = (try server.getSymbolFieldAccess(handle, source_index, loc)) orelse return null;
    return try server.hoverSymbol(decl);
}

fn gotoDefinitionString(
    server: *Server,
    pos_index: usize,
    handle: *const DocumentStore.Handle,
) error{OutOfMemory}!?types.Location {
    const tracy_zone = tracy.trace(@src());
    defer tracy_zone.end();

    const import_str = analysis.getImportStr(handle.tree, 0, pos_index) orelse return null;
    const uri = try server.document_store.uriFromImportStr(server.arena.allocator(), handle.*, import_str);

    return types.Location{
        .uri = uri orelse return null,
        .range = .{
            .start = .{ .line = 0, .character = 0 },
            .end = .{ .line = 0, .character = 0 },
        },
    };
}

const DeclToCompletionContext = struct {
    server: *Server,
    completions: *std.ArrayListUnmanaged(types.CompletionItem),
    orig_handle: *const DocumentStore.Handle,
    parent_is_type_val: ?bool = null,
};

fn declToCompletion(context: DeclToCompletionContext, decl_handle: analysis.DeclWithHandle) !void {
    const tracy_zone = tracy.trace(@src());
    defer tracy_zone.end();

    var allocator = context.server.arena.allocator();

    const tree = decl_handle.handle.tree;
    switch (decl_handle.decl.*) {
        .ast_node => |node| try context.server.nodeToCompletion(
            context.completions,
            .{ .node = node, .handle = decl_handle.handle },
            null,
            context.orig_handle,
            false,
            context.parent_is_type_val,
        ),
        .param_payload => |pay| {
            const param = pay.param;
            const doc_kind: types.MarkupContent.Kind = if (context.server.client_capabilities.completion_doc_supports_md) .Markdown else .PlainText;
            const doc = if (param.first_doc_comment) |doc_comments|
                types.MarkupContent{
                    .kind = doc_kind,
                    .value = try analysis.collectDocComments(allocator, tree, doc_comments, doc_kind, false),
                }
            else
                null;

            const first_token = ast.paramFirstToken(tree, param);
            const last_token = ast.paramLastToken(tree, param);

            try context.completions.append(allocator, .{
                .label = tree.tokenSlice(param.name_token.?),
                .kind = .Constant,
                .documentation = doc,
                .detail = tree.source[offsets.tokenToIndex(tree, first_token)..offsets.tokenToLoc(tree, last_token).end],
                .insertText = tree.tokenSlice(param.name_token.?),
                .insertTextFormat = .PlainText,
            });
        },
        .pointer_payload => |payload| {
            try context.completions.append(allocator, .{
                .label = tree.tokenSlice(payload.name),
                .kind = .Variable,
                .insertText = tree.tokenSlice(payload.name),
                .insertTextFormat = .PlainText,
            });
        },
        .array_payload => |payload| {
            try context.completions.append(allocator, .{
                .label = tree.tokenSlice(payload.identifier),
                .kind = .Variable,
                .insertText = tree.tokenSlice(payload.identifier),
                .insertTextFormat = .PlainText,
            });
        },
        .array_index => |payload| {
            try context.completions.append(allocator, .{
                .label = tree.tokenSlice(payload),
                .kind = .Variable,
                .insertText = tree.tokenSlice(payload),
                .insertTextFormat = .PlainText,
            });
        },
        .switch_payload => |payload| {
            try context.completions.append(allocator, .{
                .label = tree.tokenSlice(payload.node),
                .kind = .Variable,
                .insertText = tree.tokenSlice(payload.node),
                .insertTextFormat = .PlainText,
            });
        },
        .label_decl => |label_decl| {
            try context.completions.append(allocator, .{
                .label = tree.tokenSlice(label_decl),
                .kind = .Variable,
                .insertText = tree.tokenSlice(label_decl),
                .insertTextFormat = .PlainText,
            });
        },
    }
}

fn completeLabel(
    server: *Server,
    pos_index: usize,
    handle: *const DocumentStore.Handle,
) ![]types.CompletionItem {
    const tracy_zone = tracy.trace(@src());
    defer tracy_zone.end();

    var completions = std.ArrayListUnmanaged(types.CompletionItem){};

    const context = DeclToCompletionContext{
        .server = server,
        .completions = &completions,
        .orig_handle = handle,
    };
    try analysis.iterateLabels(handle, pos_index, declToCompletion, context);

    return completions.toOwnedSlice(server.arena.allocator());
}

fn populateSnippedCompletions(
    allocator: std.mem.Allocator,
    completions: *std.ArrayListUnmanaged(types.CompletionItem),
    snippets: []const snipped_data.Snipped,
    config: Config,
    start_with: ?[]const u8,
) error{OutOfMemory}!void {
    try completions.ensureUnusedCapacity(allocator, snippets.len);

    for (snippets) |snipped| {
        if (start_with) |needle| {
            if (!std.mem.startsWith(u8, snipped.label, needle)) continue;
        }

        completions.appendAssumeCapacity(.{
            .label = snipped.label,
            .kind = snipped.kind,
            .detail = if (config.enable_snippets) snipped.text else null,
            .insertText = if (config.enable_snippets) snipped.text else null,
            .insertTextFormat = if (config.enable_snippets and snipped.text != null) .Snippet else .PlainText,
        });
    }
}

fn completeGlobal(server: *Server, pos_index: usize, handle: *const DocumentStore.Handle) ![]types.CompletionItem {
    const tracy_zone = tracy.trace(@src());
    defer tracy_zone.end();

    var completions = std.ArrayListUnmanaged(types.CompletionItem){};

    const context = DeclToCompletionContext{
        .server = server,
        .completions = &completions,
        .orig_handle = handle,
    };
    try analysis.iterateSymbolsGlobal(&server.document_store, &server.arena, handle, pos_index, declToCompletion, context);
    try populateSnippedCompletions(server.arena.allocator(), &completions, &snipped_data.generic, server.config.*, null);

    if (server.client_capabilities.label_details_support) {
        for (completions.items) |*item| {
            try formatDetailledLabel(item, server.arena.allocator());
        }
    }

    return completions.toOwnedSlice(server.arena.allocator());
}

fn completeFieldAccess(server: *Server, handle: *const DocumentStore.Handle, source_index: usize, loc: offsets.Loc) !?[]types.CompletionItem {
    const tracy_zone = tracy.trace(@src());
    defer tracy_zone.end();

    const allocator = server.arena.allocator();

    var completions = std.ArrayListUnmanaged(types.CompletionItem){};

    var held_loc = try allocator.dupeZ(u8, offsets.locToSlice(handle.text, loc));
    var tokenizer = std.zig.Tokenizer.init(held_loc);

    const result = (try analysis.getFieldAccessType(&server.document_store, &server.arena, handle, source_index, &tokenizer)) orelse return null;
    try server.typeToCompletion(&completions, result, handle);
    if (server.client_capabilities.label_details_support) {
        for (completions.items) |*item| {
            try formatDetailledLabel(item, allocator);
        }
    }

    return completions.toOwnedSlice(allocator);
}

fn formatDetailledLabel(item: *types.CompletionItem, alloc: std.mem.Allocator) !void {
    // NOTE: this is not ideal, we should build a detailled label like we do for label/detail
    // because this implementation is very loose, nothing is formated properly so we need to clean
    // things a little bit, wich is quite messy
    // but it works, it provide decent results

    if (item.detail == null)
        return;

    var detailLen: usize = item.detail.?.len;
    var it: []u8 = try alloc.alloc(u8, detailLen);

    detailLen -= std.mem.replace(u8, item.detail.?, "    ", " ", it) * 3;
    it = it[0..detailLen];

    // HACK: for enums 'MyEnum.', item.detail shows everything, we don't want that
    const isValue = std.mem.startsWith(u8, item.label, it);

    const isVar = std.mem.startsWith(u8, it, "var ");
    const isConst = std.mem.startsWith(u8, it, "const ");

    // we don't want the entire content of things, see the NOTE above
    if (std.mem.indexOf(u8, it, "{")) |end| {
        it = it[0..end];
    }
    if (std.mem.indexOf(u8, it, "}")) |end| {
        it = it[0..end];
    }
    if (std.mem.indexOf(u8, it, ";")) |end| {
        it = it[0..end];
    }

    // loggerger.info("## label: {s} it: {s} kind: {} isValue: {}", .{item.label, it, item.kind, isValue});

    if (std.mem.startsWith(u8, it, "fn ")) {
        var s: usize = std.mem.indexOf(u8, it, "(") orelse return;
        var e: usize = std.mem.lastIndexOf(u8, it, ")") orelse return;
        if (e < s) {
            log.warn("something wrong when trying to build label detail for {s} kind: {}", .{ it, item.kind });
            return;
        }

        item.detail = item.label;
        item.labelDetails = .{ .detail = it[s .. e + 1], .description = it[e + 1 ..] };

        if (item.kind == .Constant) {
            if (std.mem.indexOf(u8, it, "= struct")) |_| {
                item.labelDetails.?.description = "struct";
            } else if (std.mem.indexOf(u8, it, "= union")) |_| {
                var us: usize = std.mem.indexOf(u8, it, "(") orelse return;
                var ue: usize = std.mem.lastIndexOf(u8, it, ")") orelse return;
                if (ue < us) {
                    log.warn("something wrong when trying to build label detail for a .Constant|union {s}", .{it});
                    return;
                }

                item.labelDetails.?.description = it[us - 5 .. ue + 1];
            }
        }
    } else if ((item.kind == .Variable or item.kind == .Constant) and (isVar or isConst)) {
        item.insertText = item.label;
        item.insertTextFormat = .PlainText;
        item.detail = item.label;

        const eqlPos = std.mem.indexOf(u8, it, "=");

        if (std.mem.indexOf(u8, it, ":")) |start| {
            if (eqlPos != null) {
                if (start > eqlPos.?) return;
            }
            var e: usize = eqlPos orelse it.len;
            item.labelDetails = .{
                .detail = "", // left
                .description = it[start + 1 .. e], // right
            };
        } else if (std.mem.indexOf(u8, it, "= .")) |start| {
            item.labelDetails = .{
                .detail = "", // left
                .description = it[start + 2 .. it.len], // right
            };
        } else if (eqlPos) |start| {
            item.labelDetails = .{
                .detail = "", // left
                .description = it[start + 2 .. it.len], // right
            };
        }
    } else if (item.kind == .Variable) {
        var s: usize = std.mem.indexOf(u8, it, ":") orelse return;
        var e: usize = std.mem.indexOf(u8, it, "=") orelse return;

        if (e < s) {
            log.warn("something wrong when trying to build label detail for a .Variable {s}", .{it});
            return;
        }
        // loggerger.info("s: {} -> {}", .{s, e});
        item.insertText = item.label;
        item.insertTextFormat = .PlainText;
        item.detail = item.label;
        item.labelDetails = .{
            .detail = "", // left
            .description = it[s + 1 .. e], // right
        };
    } else if (std.mem.indexOf(u8, it, "@import") != null) {
        item.insertText = item.label;
        item.insertTextFormat = .PlainText;
        item.detail = item.label;
        item.labelDetails = .{
            .detail = "", // left
            .description = it, // right
        };
    } else if (item.kind == .Constant or item.kind == .Field) {
        var s: usize = std.mem.indexOf(u8, it, " ") orelse return;
        var e: usize = std.mem.indexOf(u8, it, "=") orelse it.len;
        if (e < s) {
            log.warn("something wrong when trying to build label detail for a .Variable {s}", .{it});
            return;
        }
        // loggerger.info("s: {} -> {}", .{s, e});
        item.insertText = item.label;
        item.insertTextFormat = .PlainText;
        item.detail = item.label;
        item.labelDetails = .{
            .detail = "", // left
            .description = it[s + 1 .. e], // right
        };

        if (std.mem.indexOf(u8, it, "= union(")) |_| {
            var us: usize = std.mem.indexOf(u8, it, "(") orelse return;
            var ue: usize = std.mem.lastIndexOf(u8, it, ")") orelse return;
            if (ue < us) {
                log.warn("something wrong when trying to build label detail for a .Constant|union {s}", .{it});
                return;
            }
            item.labelDetails.?.description = it[us - 5 .. ue + 1];
        } else if (std.mem.indexOf(u8, it, "= enum(")) |_| {
            var es: usize = std.mem.indexOf(u8, it, "(") orelse return;
            var ee: usize = std.mem.lastIndexOf(u8, it, ")") orelse return;
            if (ee < es) {
                log.warn("something wrong when trying to build label detail for a .Constant|enum {s}", .{it});
                return;
            }
            item.labelDetails.?.description = it[es - 4 .. ee + 1];
        } else if (std.mem.indexOf(u8, it, "= struct")) |_| {
            item.labelDetails.?.description = "struct";
        } else if (std.mem.indexOf(u8, it, "= union")) |_| {
            item.labelDetails.?.description = "union";
        } else if (std.mem.indexOf(u8, it, "= enum")) |_| {
            item.labelDetails.?.description = "enum";
        }
    } else if (item.kind == .Field and isValue) {
        item.insertText = item.label;
        item.insertTextFormat = .PlainText;
        item.detail = item.label;
        item.labelDetails = .{
            .detail = "", // left
            .description = item.label, // right
        };
    } else {
        // TODO: if something is missing, it neecs to be implemented here
    }

    // if (item.labelDetails != null)
    //     logger.info("labelDetails: {s}  ::  {s}", .{item.labelDetails.?.detail, item.labelDetails.?.description});
}

fn completeError(server: *Server, handle: *const DocumentStore.Handle) ![]types.CompletionItem {
    const tracy_zone = tracy.trace(@src());
    defer tracy_zone.end();

    return try server.document_store.errorCompletionItems(server.arena.allocator(), handle.*);
}

fn kindToSortScore(kind: types.CompletionItem.Kind) ?[]const u8 {
    return switch (kind) {
        .Module => "1_", // use for packages
        .Folder => "2_",
        .File => "3_",

        .Constant => "1_",

        .Variable => "2_",
        .Field => "3_",
        .Function => "4_",

        .Keyword, .Snippet, .EnumMember => "5_",

        .Class,
        .Interface,
        .Struct,
        // Union?
        .TypeParameter,
        => "6_",

        else => {
            std.log.debug(@typeName(types.CompletionItem.Kind) ++ "{s} has no sort score specified!", .{@tagName(kind)});
            return null;
        },
    };
}

fn completeDot(server: *Server, handle: *const DocumentStore.Handle) ![]types.CompletionItem {
    const tracy_zone = tracy.trace(@src());
    defer tracy_zone.end();

    var completions = try server.document_store.enumCompletionItems(server.arena.allocator(), handle.*);

    return completions;
}

fn completeFileSystemStringLiteral(allocator: std.mem.Allocator, store: *const DocumentStore, handle: *const DocumentStore.Handle, completing: []const u8, is_import: bool) ![]types.CompletionItem {
    var subpath_present = false;
    var completions = std.ArrayListUnmanaged(types.CompletionItem){};

    fsc: {
        var document_path = try uri_utils.parse(allocator, handle.uri);
        var document_dir_path = std.fs.openIterableDirAbsolute(std.fs.path.dirname(document_path) orelse break :fsc, .{}) catch break :fsc;
        defer document_dir_path.close();

        if (std.mem.lastIndexOfScalar(u8, completing, '/')) |subpath_index| {
            var subpath = completing[0..subpath_index];

            if (std.mem.startsWith(u8, subpath, "./") and subpath_index > 2) {
                subpath = completing[2..subpath_index];
            } else if (std.mem.startsWith(u8, subpath, ".") and subpath_index > 1) {
                subpath = completing[1..subpath_index];
            }

            var old = document_dir_path;
            document_dir_path = document_dir_path.dir.openIterableDir(subpath, .{}) catch break :fsc // NOTE: Is this even safe lol?
            old.close();

            subpath_present = true;
        }

        var dir_iterator = document_dir_path.iterate();
        while (try dir_iterator.next()) |entry| {
            if (std.mem.startsWith(u8, entry.name, ".")) continue;
            if (entry.kind == .File and is_import and !std.mem.endsWith(u8, entry.name, ".zig")) continue;

            const l = try allocator.dupe(u8, entry.name);
            try completions.append(allocator, types.CompletionItem{
                .label = l,
                .insertText = l,
                .kind = if (entry.kind == .File) .File else .Folder,
            });
        }
    }

    if (!subpath_present and is_import) {
        if (handle.associated_build_file) |uri| {
            const build_file = store.build_files.get(uri).?;
            try completions.ensureUnusedCapacity(allocator, build_file.config.packages.len);

            for (build_file.config.packages) |pkg| {
                completions.appendAssumeCapacity(.{
                    .label = pkg.name,
                    .kind = .Module,
                });
            }
        }
    }

    return completions.toOwnedSlice(allocator);
}

fn documentSymbol(server: *Server, writer: anytype, id: types.RequestId, handle: *const DocumentStore.Handle) !void {
    const tracy_zone = tracy.trace(@src());
    defer tracy_zone.end();

    try send(writer, server.arena.allocator(), types.Response{
        .id = id,
        .result = .{ .DocumentSymbols = try analysis.getDocumentSymbols(server.arena.allocator(), handle.tree, server.offset_encoding) },
    });
}

fn initializeHandler(server: *Server, writer: anytype, id: types.RequestId, req: requests.Initialize) !void {
    const tracy_zone = tracy.trace(@src());
    defer tracy_zone.end();

    if (req.params.capabilities.general) |general| {
        var supports_utf8 = false;
        var supports_utf16 = false;
        var supports_utf32 = false;
        for (general.positionEncodings.value) |encoding| {
            if (std.mem.eql(u8, encoding, "utf-8")) {
                supports_utf8 = true;
            } else if (std.mem.eql(u8, encoding, "utf-16")) {
                supports_utf16 = true;
            } else if (std.mem.eql(u8, encoding, "utf-32")) {
                supports_utf32 = true;
            }
        }

        if (supports_utf8) {
            server.offset_encoding = .utf8;
        } else if (supports_utf32) {
            server.offset_encoding = .utf32;
        } else {
            server.offset_encoding = .utf16;
        }
    }

    if (req.params.capabilities.textDocument) |textDocument| {
        server.client_capabilities.supports_semantic_tokens = textDocument.semanticTokens.exists;
        server.client_capabilities.supports_inlay_hints = textDocument.inlayHint.exists;
        if (textDocument.hover) |hover| {
            for (hover.contentFormat.value) |format| {
                if (std.mem.eql(u8, "markdown", format)) {
                    server.client_capabilities.hover_supports_md = true;
                }
            }
        }
        if (textDocument.completion) |completion| {
            if (completion.completionItem) |completionItem| {
                server.client_capabilities.label_details_support = completionItem.labelDetailsSupport.value;
                server.client_capabilities.supports_snippets = completionItem.snippetSupport.value;
                for (completionItem.documentationFormat.value) |documentationFormat| {
                    if (std.mem.eql(u8, "markdown", documentationFormat)) {
                        server.client_capabilities.completion_doc_supports_md = true;
                    }
                }
            }
        }
    }

    try send(writer, server.arena.allocator(), types.Response{
        .id = id,
        .result = .{
            .InitializeResult = .{
                .serverInfo = .{
                    .name = "zls",
                    .version = "0.1.0",
                },
                .capabilities = .{
                    .positionEncoding = server.offset_encoding,
                    .signatureHelpProvider = .{
                        .triggerCharacters = &.{"("},
                        .retriggerCharacters = &.{","},
                    },
                    .textDocumentSync = .{
                        .openClose = true,
                        .change = .Full,
                        .save = true,
                    },
                    .renameProvider = true,
                    .completionProvider = .{ .resolveProvider = false, .triggerCharacters = &[_][]const u8{ ".", ":", "@", "]" }, .completionItem = .{ .labelDetailsSupport = true } },
                    .documentHighlightProvider = true,
                    .hoverProvider = true,
                    .codeActionProvider = true,
                    .declarationProvider = true,
                    .definitionProvider = true,
                    .typeDefinitionProvider = true,
                    .implementationProvider = false,
                    .referencesProvider = true,
                    .documentSymbolProvider = true,
                    .colorProvider = false,
                    .documentFormattingProvider = true,
                    .documentRangeFormattingProvider = false,
                    .foldingRangeProvider = false,
                    .selectionRangeProvider = false,
                    .workspaceSymbolProvider = false,
                    .rangeProvider = false,
                    .documentProvider = true,
                    .workspace = .{
                        .workspaceFolders = .{
                            .supported = false,
                            .changeNotifications = false,
                        },
                    },
                    .semanticTokensProvider = .{
                        .full = true,
                        .range = false,
                        .legend = .{
                            .tokenTypes = comptime block: {
                                const tokTypeFields = std.meta.fields(semantic_tokens.TokenType);
                                var names: [tokTypeFields.len][]const u8 = undefined;
                                for (tokTypeFields) |field, i| {
                                    names[i] = field.name;
                                }
                                break :block &names;
                            },
                            .tokenModifiers = comptime block: {
                                const tokModFields = std.meta.fields(semantic_tokens.TokenModifiers);
                                var names: [tokModFields.len][]const u8 = undefined;
                                for (tokModFields) |field, i| {
                                    names[i] = field.name;
                                }
                                break :block &names;
                            },
                        },
                    },
                    .inlayHintProvider = true,
                },
            },
        },
    });

    server.status = .initializing;

    if (req.params.capabilities.workspace) |workspace| {
        server.client_capabilities.supports_configuration = workspace.configuration.value;
        if (workspace.didChangeConfiguration != null and workspace.didChangeConfiguration.?.dynamicRegistration.value) {
            try server.registerCapability(writer, "workspace/didChangeConfiguration");
        }
    }

    log.info("zls initializing", .{});
    log.info("{}", .{server.client_capabilities});
    log.info("Using offset encoding: {s}", .{std.meta.tagName(server.offset_encoding)});

    // TODO avoid having to call getZigEnv twice
    // once in init and here
    const env = Config.getZigEnv(server.allocator, server.config.zig_exe_path.?) orelse return;
    defer std.json.parseFree(Config.Env, env, .{ .allocator = server.allocator });

    const zig_exe_version = std.SemanticVersion.parse(env.version) catch return;

    if (zig_builtin.zig_version.order(zig_exe_version) == .gt) {
        try server.showMessage(writer, .Warning,
            \\ZLS has been build with a newer version than you are using!
            \\This may cause unexpected issues.
        );
    }
}

fn initializedHandler(server: *Server, writer: anytype, id: types.RequestId) !void {
    _ = id;

    if (server.status != .initializing) {
        std.log.warn("received a initialized notification but the server has not send a initialize request!", .{});
    }

    server.status = .initialized;

    if (server.client_capabilities.supports_configuration)
        try server.requestConfiguration(writer);
}

fn shutdownHandler(server: *Server, writer: anytype, id: types.RequestId) !void {
    if (server.status != .initialized) {
        return try sendErrorResponse(
            writer,
            server.arena.allocator(),
            types.ErrorCodes.InvalidRequest,
            "received a shutdown request but the server is not initialized!",
        );
    }

    // Technically we should deinitialize first and send possible errors to the client
    return try respondGeneric(writer, id, null_result_response);
}

fn exitHandler(server: *Server, writer: anytype, id: types.RequestId) noreturn {
    _ = writer;
    _ = id;
    log.info("Server exiting...", .{});
    // Technically we should deinitialize first and send possible errors to the client

    const error_code: u8 = switch (server.status) {
        .uninitialized, .shutdown => 0,
        else => 1,
    };

    std.os.exit(error_code);
}

fn registerCapability(server: *Server, writer: anytype, method: []const u8) !void {
    const id = try std.fmt.allocPrint(server.arena.allocator(), "register-{s}", .{method});
    log.debug("Dynamically registering method '{s}'", .{method});

    if (zig_builtin.zig_backend == .stage1) {
        const reg = types.RegistrationParams.Registration{
            .id = id,
            .method = method,
        };
        const registrations = [1]types.RegistrationParams.Registration{reg};
        const params = types.RegistrationParams{
            .registrations = &registrations,
        };

        const respp = types.ResponseParams{
            .RegistrationParams = params,
        };
        const req = types.Request{
            .id = .{ .String = id },
            .method = "client/registerCapability",
            .params = respp,
        };

        try send(writer, server.arena.allocator(), req);
    } else {
        try send(writer, server.arena.allocator(), types.Request{
            .id = .{ .String = id },
            .method = "client/registerCapability",
            .params = types.ResponseParams{
                .RegistrationParams = types.RegistrationParams{
                    .registrations = &.{
                        .{
                            .id = id,
                            .method = method,
                        },
                    },
                },
            },
        });
    }
}

fn requestConfiguration(server: *Server, writer: anytype) !void {
    const configuration_items = comptime confi: {
        var comp_confi: [std.meta.fields(Config).len]types.ConfigurationParams.ConfigurationItem = undefined;
        inline for (std.meta.fields(Config)) |field, index| {
            comp_confi[index] = .{
                .section = "zls." ++ field.name,
            };
        }

        break :confi comp_confi;
    };

    try send(writer, server.arena.allocator(), types.Request{
        .id = .{ .String = "i_haz_configuration" },
        .method = "workspace/configuration",
        .params = types.ResponseParams{
            .ConfigurationParams = .{
                .items = &configuration_items,
            },
        },
    });
}

fn openDocumentHandler(server: *Server, writer: anytype, id: types.RequestId, req: requests.OpenDocument) !void {
    const tracy_zone = tracy.trace(@src());
    defer tracy_zone.end();

    _ = id;

    const handle = try server.document_store.openDocument(req.params.textDocument.uri, req.params.textDocument.text);
    try server.publishDiagnostics(writer, handle);
}

fn changeDocumentHandler(server: *Server, writer: anytype, id: types.RequestId, req: requests.ChangeDocument) !void {
    const tracy_zone = tracy.trace(@src());
    defer tracy_zone.end();

    _ = id;

    const handle = server.document_store.getHandle(req.params.textDocument.uri) orelse return;

    const new_text = try diff.applyTextEdits(server.allocator, handle.text, req.params.contentChanges, server.offset_encoding);
    server.allocator.free(handle.text);
    handle.text = new_text;

    try server.document_store.refreshDocument(handle);
    try server.publishDiagnostics(writer, handle.*);
}

fn saveDocumentHandler(server: *Server, writer: anytype, id: types.RequestId, req: requests.SaveDocument) !void {
    const tracy_zone = tracy.trace(@src());
    defer tracy_zone.end();

    _ = id;
    const allocator = server.arena.allocator();
    const uri = req.params.textDocument.uri;

    const handle = server.document_store.getHandle(uri) orelse return;
    try server.document_store.applySave(handle);

    if (handle.tree.errors.len != 0) return;
    if (!server.config.enable_ast_check_diagnostics) return;
    if (!server.config.enable_autofix) return;

    var diagnostics = std.ArrayListUnmanaged(types.Diagnostic){};
    try getAstCheckDiagnostics(server, handle.*, &diagnostics);

    var builder = code_actions.Builder{
        .arena = &server.arena,
        .document_store = &server.document_store,
        .handle = handle,
        .offset_encoding = server.offset_encoding,
    };

    var actions = std.ArrayListUnmanaged(types.CodeAction){};
    for (diagnostics.items) |diagnostic| {
        try builder.generateCodeAction(diagnostic, &actions);
    }

    var text_edits = std.ArrayListUnmanaged(types.TextEdit){};
    for (actions.items) |action| {
        if (action.kind != .SourceFixAll) continue;

        if (action.edit.changes.size != 1) continue;
        const edits = action.edit.changes.get(uri) orelse continue;

        try text_edits.appendSlice(allocator, edits.items);
    }

    var workspace_edit = types.WorkspaceEdit{ .changes = .{} };
    try workspace_edit.changes.putNoClobber(allocator, uri, text_edits);

    // NOTE: stage1 moment
    const params = types.ResponseParams{
        .ApplyEdit = types.ApplyWorkspaceEditParams{
            .label = "autofix",
            .edit = workspace_edit,
        },
    };

    try send(writer, allocator, types.Request{
        .id = .{ .String = "apply_edit" },
        .method = "workspace/applyEdit",
        .params = params,
    });
}

fn closeDocumentHandler(server: *Server, writer: anytype, id: types.RequestId, req: requests.CloseDocument) error{}!void {
    const tracy_zone = tracy.trace(@src());
    defer tracy_zone.end();

    _ = id;
    _ = writer;
    server.document_store.closeDocument(req.params.textDocument.uri);
}

fn semanticTokensFullHandler(server: *Server, writer: anytype, id: types.RequestId, req: requests.SemanticTokensFull) !void {
    const tracy_zone = tracy.trace(@src());
    defer tracy_zone.end();

    if (!server.config.enable_semantic_tokens) return try respondGeneric(writer, id, no_semantic_tokens_response);

    const handle = server.document_store.getHandle(req.params.textDocument.uri) orelse {
        return try respondGeneric(writer, id, no_semantic_tokens_response);
    };

    const token_array = try semantic_tokens.writeAllSemanticTokens(&server.arena, &server.document_store, handle, server.offset_encoding);

    return try send(writer, server.arena.allocator(), types.Response{
        .id = id,
        .result = .{ .SemanticTokensFull = .{ .data = token_array } },
    });
}

fn completionHandler(server: *Server, writer: anytype, id: types.RequestId, req: requests.Completion) !void {
    const tracy_zone = tracy.trace(@src());
    defer tracy_zone.end();

    const handle = server.document_store.getHandle(req.params.textDocument.uri) orelse {
        return try respondGeneric(writer, id, no_completions_response);
    };

    if (req.params.position.character == 0) {
        var completions = std.ArrayListUnmanaged(types.CompletionItem){};
        try populateSnippedCompletions(server.arena.allocator(), &completions, &snipped_data.top_level_decl_data, server.config.*, null);

        return try send(writer, server.arena.allocator(), types.Response{
            .id = id,
            .result = .{
                .CompletionList = .{ .isIncomplete = false, .items = completions.items },
            },
        });
    }

    const source_index = offsets.positionToIndex(handle.text, req.params.position, server.offset_encoding);
    const pos_context = try analysis.getPositionContext(server.arena.allocator(), handle.text, source_index);

    const maybe_completions = switch (pos_context) {
        .builtin => server.builtin_completions.items,
        .var_access, .empty => try server.completeGlobal(source_index, handle),
        .field_access => |loc| try server.completeFieldAccess(handle, source_index, loc),
        .global_error_set => try server.completeError(handle),
        .enum_literal => try server.completeDot(handle),
        .label => try server.completeLabel(source_index, handle),
        .import_string_literal, .embedfile_string_literal => |loc| blk: {
            if (!server.config.enable_import_embedfile_argument_completions) break :blk null;

            const completing = offsets.locToSlice(handle.tree.source, loc);
            const is_import = pos_context == .import_string_literal;
            break :blk try completeFileSystemStringLiteral(server.arena.allocator(), &server.document_store, handle, completing, is_import);
        },
        else => null,
    };

    const completions = maybe_completions orelse return try respondGeneric(writer, id, no_completions_response);

    // truncate completions
    for (completions) |*item| {
        if (item.detail) |det| {
            if (det.len > server.config.max_detail_length) {
                item.detail = det[0..server.config.max_detail_length];
            }
        }
    }

    // TODO: config for sorting rule?
    for (completions) |*c| {
        const prefix = kindToSortScore(c.kind) orelse continue;

        c.sortText = try std.fmt.allocPrint(server.arena.allocator(), "{s}{s}", .{ prefix, c.label });
    }

    try send(writer, server.arena.allocator(), types.Response{
        .id = id,
        .result = .{
            .CompletionList = .{
                .isIncomplete = false,
                .items = completions,
            },
        },
    });
}

fn signatureHelpHandler(server: *Server, writer: anytype, id: types.RequestId, req: requests.SignatureHelp) !void {
    const tracy_zone = tracy.trace(@src());
    defer tracy_zone.end();

    const getSignatureInfo = @import("signature_help.zig").getSignatureInfo;
    const handle = server.document_store.getHandle(req.params.textDocument.uri) orelse {
        return try respondGeneric(writer, id, no_signatures_response);
    };

    if (req.params.position.character == 0)
        return try respondGeneric(writer, id, no_signatures_response);

    const source_index = offsets.positionToIndex(handle.text, req.params.position, server.offset_encoding);
    if (try getSignatureInfo(
        &server.document_store,
        &server.arena,
        handle,
        source_index,
        data,
    )) |sig_info| {
        return try send(writer, server.arena.allocator(), types.Response{
            .id = id,
            .result = .{
                .SignatureHelp = .{
                    .signatures = &[1]types.SignatureInformation{sig_info},
                    .activeSignature = 0,
                    .activeParameter = sig_info.activeParameter,
                },
            },
        });
    }
    return try respondGeneric(writer, id, no_signatures_response);
}

fn gotoHandler(server: *Server, writer: anytype, id: types.RequestId, req: requests.GotoDefinition, resolve_alias: bool) !void {
    const tracy_zone = tracy.trace(@src());
    defer tracy_zone.end();

    const handle = server.document_store.getHandle(req.params.textDocument.uri) orelse {
        return try respondGeneric(writer, id, null_result_response);
    };

    if (req.params.position.character == 0) return try respondGeneric(writer, id, null_result_response);

    const source_index = offsets.positionToIndex(handle.text, req.params.position, server.offset_encoding);
    const pos_context = try analysis.getPositionContext(server.arena.allocator(), handle.text, source_index);

    const maybe_location = switch (pos_context) {
        .var_access => try server.gotoDefinitionGlobal(source_index, handle, resolve_alias),
        .field_access => |loc| try server.gotoDefinitionFieldAccess(handle, source_index, loc, resolve_alias),
        .import_string_literal => try server.gotoDefinitionString(source_index, handle),
        .label => try server.gotoDefinitionLabel(source_index, handle),
        else => null,
    };

    const location = maybe_location orelse return try respondGeneric(writer, id, null_result_response);

    try send(writer, server.arena.allocator(), types.Response{
        .id = id,
        .result = .{ .Location = location },
    });
}

fn gotoDefinitionHandler(server: *Server, writer: anytype, id: types.RequestId, req: requests.GotoDefinition) !void {
    const tracy_zone = tracy.trace(@src());
    defer tracy_zone.end();

    try server.gotoHandler(writer, id, req, true);
}

fn gotoDeclarationHandler(server: *Server, writer: anytype, id: types.RequestId, req: requests.GotoDeclaration) !void {
    const tracy_zone = tracy.trace(@src());
    defer tracy_zone.end();

    try server.gotoHandler(writer, id, req, false);
}

fn hoverHandler(server: *Server, writer: anytype, id: types.RequestId, req: requests.Hover) !void {
    const tracy_zone = tracy.trace(@src());
    defer tracy_zone.end();

    const handle = server.document_store.getHandle(req.params.textDocument.uri) orelse {
        return try respondGeneric(writer, id, null_result_response);
    };

    if (req.params.position.character == 0) return try respondGeneric(writer, id, null_result_response);

    const source_index = offsets.positionToIndex(handle.text, req.params.position, server.offset_encoding);
    const pos_context = try analysis.getPositionContext(server.arena.allocator(), handle.text, source_index);

    const maybe_hover = switch (pos_context) {
        .builtin => try server.hoverDefinitionBuiltin(source_index, handle),
        .var_access => try server.hoverDefinitionGlobal(source_index, handle),
        .field_access => |loc| try server.hoverDefinitionFieldAccess(handle, source_index, loc),
        .label => try server.hoverDefinitionLabel(source_index, handle),
        else => null,
    };

    const hover = maybe_hover orelse return try respondGeneric(writer, id, null_result_response);

    try send(writer, server.arena.allocator(), types.Response{
        .id = id,
        .result = .{ .Hover = hover },
    });
}

fn documentSymbolsHandler(server: *Server, writer: anytype, id: types.RequestId, req: requests.DocumentSymbols) !void {
    const tracy_zone = tracy.trace(@src());
    defer tracy_zone.end();

    const handle = server.document_store.getHandle(req.params.textDocument.uri) orelse {
        return try respondGeneric(writer, id, null_result_response);
    };
    try server.documentSymbol(writer, id, handle);
}

fn formattingHandler(server: *Server, writer: anytype, id: types.RequestId, req: requests.Formatting) !void {
    const tracy_zone = tracy.trace(@src());
    defer tracy_zone.end();

    if (server.config.zig_exe_path) |zig_exe_path| {
        const handle = server.document_store.getHandle(req.params.textDocument.uri) orelse {
            return try respondGeneric(writer, id, null_result_response);
        };

        var process = std.ChildProcess.init(&[_][]const u8{ zig_exe_path, "fmt", "--stdin" }, server.allocator);
        process.stdin_behavior = .Pipe;
        process.stdout_behavior = .Pipe;

        process.spawn() catch |err| {
            log.warn("Failed to spawn zig fmt process, error: {}", .{err});
            return try respondGeneric(writer, id, null_result_response);
        };
        try process.stdin.?.writeAll(handle.text);
        process.stdin.?.close();
        process.stdin = null;

        const stdout_bytes = try process.stdout.?.reader().readAllAlloc(server.allocator, std.math.maxInt(usize));
        defer server.allocator.free(stdout_bytes);

        switch (try process.wait()) {
            .Exited => |code| if (code == 0) {
                if (std.mem.eql(u8, handle.text, stdout_bytes)) return try respondGeneric(writer, id, null_result_response);

                var edits = diff.edits(server.arena.allocator(), handle.text, stdout_bytes) catch {
                    const range = offsets.locToRange(handle.text, .{ .start = 0, .end = handle.text.len }, server.offset_encoding);
                    // If there was an error trying to diff the text, return the formatted response
                    // as the new text for the entire range of the document
                    return try send(writer, server.arena.allocator(), types.Response{
                        .id = id,
                        .result = .{
                            .TextEdits = &[1]types.TextEdit{
                                .{
                                    .range = range,
                                    .newText = stdout_bytes,
                                },
                            },
                        },
                    });
                };

                // Convert from `[]diff.Edit` to `[]types.TextEdit`
                var text_edits = try std.ArrayListUnmanaged(types.TextEdit).initCapacity(server.arena.allocator(), edits.items.len);
                for (edits.items) |edit| {
                    text_edits.appendAssumeCapacity(.{
                        .range = edit.range,
                        .newText = edit.newText.items,
                    });
                }

                return try send(
                    writer,
                    server.arena.allocator(),
                    types.Response{
                        .id = id,
                        .result = .{ .TextEdits = text_edits.items },
                    },
                );
            },
            else => {},
        }
    }
    return try respondGeneric(writer, id, null_result_response);
}

fn didChangeConfigurationHandler(server: *Server, writer: anytype, id: types.RequestId, req: Config.DidChangeConfigurationParams) !void {
    const tracy_zone = tracy.trace(@src());
    defer tracy_zone.end();

    _ = id;

    // NOTE: VS Code seems to always respond with null
    if (req.settings) |configuration| {
        inline for (std.meta.fields(Config.Configuration)) |field| {
            if (@field(configuration, field.name)) |value| {
                @field(server.config, field.name) = if (@TypeOf(value) == []const u8) try server.allocator.dupe(u8, value) else value;
                log.debug("setting configuration option '{s}' to '{any}'", .{ field.name, value });
            }
        }

        try server.config.configChanged(server.allocator, null);
    } else if (server.client_capabilities.supports_configuration) {
        try server.requestConfiguration(writer);
    }
}

fn renameHandler(server: *Server, writer: anytype, id: types.RequestId, req: requests.Rename) !void {
    const tracy_zone = tracy.trace(@src());
    defer tracy_zone.end();

    try generalReferencesHandler(server, writer, id, .{ .rename = req });
}

fn referencesHandler(server: *Server, writer: anytype, id: types.RequestId, req: requests.References) !void {
    const tracy_zone = tracy.trace(@src());
    defer tracy_zone.end();

    try generalReferencesHandler(server, writer, id, .{ .references = req });
}

fn documentHighlightHandler(server: *Server, writer: anytype, id: types.RequestId, req: requests.DocumentHighlight) !void {
    const tracy_zone = tracy.trace(@src());
    defer tracy_zone.end();

    try generalReferencesHandler(server, writer, id, .{ .highlight = req });
}

const GeneralReferencesRequest = union(enum) {
    rename: requests.Rename,
    references: requests.References,
    highlight: requests.DocumentHighlight,

    pub fn uri(self: @This()) []const u8 {
        return switch (self) {
            .rename => |rename| rename.params.textDocument.uri,
            .references => |ref| ref.params.textDocument.uri,
            .highlight => |highlight| highlight.params.textDocument.uri,
        };
    }

    pub fn position(self: @This()) types.Position {
        return switch (self) {
            .rename => |rename| rename.params.position,
            .references => |ref| ref.params.position,
            .highlight => |highlight| highlight.params.position,
        };
    }
};

fn generalReferencesHandler(server: *Server, writer: anytype, id: types.RequestId, req: GeneralReferencesRequest) !void {
    const tracy_zone = tracy.trace(@src());
    defer tracy_zone.end();

    const allocator = server.arena.allocator();

    const handle = server.document_store.getHandle(req.uri()) orelse {
        return try respondGeneric(writer, id, null_result_response);
    };

    if (req.position().character <= 0) return try respondGeneric(writer, id, null_result_response);

    const source_index = offsets.positionToIndex(handle.text, req.position(), server.offset_encoding);
    const pos_context = try analysis.getPositionContext(server.arena.allocator(), handle.text, source_index);

    const decl = switch (pos_context) {
        .var_access => try server.getSymbolGlobal(source_index, handle),
        .field_access => |range| try server.getSymbolFieldAccess(handle, source_index, range),
        .label => try getLabelGlobal(source_index, handle),
        else => null,
    } orelse return try respondGeneric(writer, id, null_result_response);

    const include_decl = switch (req) {
        .references => |ref| ref.params.context.includeDeclaration,
        else => true,
    };

    const locations = if (pos_context == .label)
        try references.labelReferences(allocator, decl, server.offset_encoding, include_decl)
    else
        try references.symbolReferences(
            &server.arena,
            &server.document_store,
            decl,
            server.offset_encoding,
            include_decl,
            server.config.skip_std_references,
            req != .highlight, // scan the entire workspace except for highlight
        );

    const result: types.ResponseParams = switch (req) {
        .rename => |rename| blk: {
            var edits: types.WorkspaceEdit = .{ .changes = .{} };
            for (locations.items) |loc| {
                const gop = try edits.changes.getOrPutValue(allocator, loc.uri, .{});
                try gop.value_ptr.append(allocator, .{
                    .range = loc.range,
                    .newText = rename.params.newName,
                });
            }
            break :blk .{ .WorkspaceEdit = edits };
        },
        .references => .{ .Locations = locations.items },
        .highlight => blk: {
            var highlights = try std.ArrayListUnmanaged(types.DocumentHighlight).initCapacity(allocator, locations.items.len);
            const uri = handle.uri;
            for (locations.items) |loc| {
                if (!std.mem.eql(u8, loc.uri, uri)) continue;
                highlights.appendAssumeCapacity(.{
                    .range = loc.range,
                    .kind = .Text,
                });
            }
            break :blk .{ .DocumentHighlight = highlights.items };
        },
    };

    try send(writer, allocator, types.Response{
        .id = id,
        .result = result,
    });
}

fn isPositionBefore(lhs: types.Position, rhs: types.Position) bool {
    if (lhs.line == rhs.line) {
        return lhs.character < rhs.character;
    } else {
        return lhs.line < rhs.line;
    }
}

fn inlayHintHandler(server: *Server, writer: anytype, id: types.RequestId, req: requests.InlayHint) !void {
    const tracy_zone = tracy.trace(@src());
    defer tracy_zone.end();

    if (!server.config.enable_inlay_hints) return try respondGeneric(writer, id, null_result_response);

    const handle = server.document_store.getHandle(req.params.textDocument.uri) orelse {
        return try respondGeneric(writer, id, null_result_response);
    };

    const hover_kind: types.MarkupContent.Kind = if (server.client_capabilities.hover_supports_md) .Markdown else .PlainText;

    // TODO cache hints per document
    // because the function could be stored in a different document
    // we need the regenerate hints when the document itself or its imported documents change
    // with caching it would also make sense to generate all hints instead of only the visible ones
    const hints = try inlay_hints.writeRangeInlayHint(
        &server.arena,
        server.config.*,
        &server.document_store,
        handle,
        req.params.range,
        hover_kind,
        server.offset_encoding,
    );
    defer {
        for (hints) |hint| {
            server.allocator.free(hint.tooltip.value);
        }
        server.allocator.free(hints);
    }

    // and only convert and return all hints in range for every request
    var visible_hints = hints;

    // small_hints should roughly be sorted by position
    for (hints) |hint, i| {
        if (isPositionBefore(hint.position, req.params.range.start)) continue;
        visible_hints = hints[i..];
        break;
    }
    for (visible_hints) |hint, i| {
        if (isPositionBefore(hint.position, req.params.range.end)) continue;
        visible_hints = visible_hints[0..i];
        break;
    }

    return try send(writer, server.arena.allocator(), types.Response{
        .id = id,
        .result = .{ .InlayHint = visible_hints },
    });
}

fn codeActionHandler(server: *Server, writer: anytype, id: types.RequestId, req: requests.CodeAction) !void {
    const handle = server.document_store.getHandle(req.params.textDocument.uri) orelse {
        return try respondGeneric(writer, id, null_result_response);
    };

    const allocator = server.arena.allocator();

    var builder = code_actions.Builder{
        .arena = &server.arena,
        .document_store = &server.document_store,
        .handle = handle,
        .offset_encoding = server.offset_encoding,
    };

    var actions = std.ArrayListUnmanaged(types.CodeAction){};

    for (req.params.context.diagnostics) |diagnostic| {
        try builder.generateCodeAction(diagnostic, &actions);
    }

    for (actions.items) |*action| {
        // TODO query whether SourceFixAll is supported by the server
        if (action.kind == .SourceFixAll) action.kind = .QuickFix;
    }

    return try send(writer, allocator, types.Response{
        .id = id,
        .result = .{ .CodeAction = actions.items },
    });
}

// Needed for the hack seen below.
fn extractErr(val: anytype) anyerror {
    val catch |e| return e;
    return error.HackDone;
}

pub fn processJsonRpc(server: *Server, writer: anytype, json: []const u8) !void {
    const tracy_zone = tracy.trace(@src());
    defer tracy_zone.end();

    server.arena = std.heap.ArenaAllocator.init(server.allocator);
    defer server.arena.deinit();

    var parser = std.json.Parser.init(server.arena.allocator(), false);
    defer parser.deinit();

    var tree = try parser.parse(json);
    defer tree.deinit();

    const id = if (tree.root.Object.get("id")) |id| switch (id) {
        .Integer => |int| types.RequestId{ .Integer = @intCast(i32, int) },
        .String => |str| types.RequestId{ .String = str },
        else => types.RequestId{ .Integer = 0 },
    } else types.RequestId{ .Integer = 0 };

    if (id == .String and std.mem.startsWith(u8, id.String, "register"))
        return;
    if (id == .String and std.mem.startsWith(u8, id.String, "apply_edit"))
        return;
    if (id == .String and std.mem.eql(u8, id.String, "i_haz_configuration")) {
        log.info("Setting configuration...", .{});

        // NOTE: Does this work with other editors?
        // Yes, String ids are officially supported by LSP
        // but not sure how standard this "standard" really is

        const result = tree.root.Object.get("result").?.Array;

        inline for (std.meta.fields(Config)) |field, index| {
            const value = result.items[index];
            const ft = if (@typeInfo(field.field_type) == .Optional)
                @typeInfo(field.field_type).Optional.child
            else
                field.field_type;
            const ti = @typeInfo(ft);

            if (value != .Null) {
                const new_value: field.field_type = switch (ft) {
                    []const u8 => switch (value) {
                        .String => |s| blk: {
                            var nv = try server.allocator.dupe(u8, s);
                            if (@field(server.config, field.name)) |prev_val| server.allocator.free(prev_val);
                            break :blk nv;
                        }, // TODO: Allocation model? (same with didChangeConfiguration); imo this isn't *that* bad but still
                        else => @panic("Invalid configuration value"), // TODO: Handle this
                    },
                    else => switch (ti) {
                        .Int => switch (value) {
                            .Integer => |s| std.math.cast(ft, s) orelse @panic("Invalid configuration value"),
                            else => @panic("Invalid configuration value"), // TODO: Handle this
                        },
                        .Bool => switch (value) {
                            .Bool => |b| b,
                            else => @panic("Invalid configuration value"), // TODO: Handle this
                        },
                        else => @compileError("Not implemented for " ++ @typeName(ft)),
                    },
                };
                log.debug("setting configuration option '{s}' to '{any}'", .{ field.name, new_value });
                @field(server.config, field.name) = new_value;
            }
        }

        try server.config.configChanged(server.allocator, null);

        return;
    }

    const method = tree.root.Object.get("method").?.String;

    switch (server.status) {
        .uninitialized => blk: {
            if (std.mem.eql(u8, method, "initialize")) break :blk;
            if (std.mem.eql(u8, method, "exit")) break :blk;

            // ignore notifications
            if (tree.root.Object.get("id") == null) break :blk;

            return try sendErrorResponse(writer, server.arena.allocator(), .ServerNotInitialized, "server received a request before being initialized!");
        },
        .initializing => blk: {
            if (std.mem.eql(u8, method, "initialized")) break :blk;
            if (std.mem.eql(u8, method, "$/progress")) break :blk;

            return try sendErrorResponse(writer, server.arena.allocator(), .InvalidRequest, "server received a request during initialization!");
        },
        .initialized => {},
        .shutdown => return try sendErrorResponse(writer, server.arena.allocator(), .InvalidRequest, "server received a request after shutdown!"),
    }

    const start_time = std.time.milliTimestamp();
    defer {
        // makes `zig build test` look nice
        if (!zig_builtin.is_test and !std.mem.eql(u8, method, "shutdown")) {
            const end_time = std.time.milliTimestamp();
            log.debug("Took {}ms to process method {s}", .{ end_time - start_time, method });
        }
    }

    const method_map = .{
        .{ "initialized", void, initializedHandler },
        .{"$/cancelRequest"},
        .{"textDocument/willSave"},
        .{ "initialize", requests.Initialize, initializeHandler },
        .{ "shutdown", void, shutdownHandler },
        .{ "exit", void, exitHandler },
        .{ "textDocument/didOpen", requests.OpenDocument, openDocumentHandler },
        .{ "textDocument/didChange", requests.ChangeDocument, changeDocumentHandler },
        .{ "textDocument/didSave", requests.SaveDocument, saveDocumentHandler },
        .{ "textDocument/didClose", requests.CloseDocument, closeDocumentHandler },
        .{ "textDocument/semanticTokens/full", requests.SemanticTokensFull, semanticTokensFullHandler },
        .{ "textDocument/inlayHint", requests.InlayHint, inlayHintHandler },
        .{ "textDocument/completion", requests.Completion, completionHandler },
        .{ "textDocument/signatureHelp", requests.SignatureHelp, signatureHelpHandler },
        .{ "textDocument/definition", requests.GotoDefinition, gotoDefinitionHandler },
        .{ "textDocument/typeDefinition", requests.GotoDefinition, gotoDefinitionHandler },
        .{ "textDocument/implementation", requests.GotoDefinition, gotoDefinitionHandler },
        .{ "textDocument/declaration", requests.GotoDeclaration, gotoDeclarationHandler },
        .{ "textDocument/hover", requests.Hover, hoverHandler },
        .{ "textDocument/documentSymbol", requests.DocumentSymbols, documentSymbolsHandler },
        .{ "textDocument/formatting", requests.Formatting, formattingHandler },
        .{ "textDocument/rename", requests.Rename, renameHandler },
        .{ "textDocument/references", requests.References, referencesHandler },
        .{ "textDocument/documentHighlight", requests.DocumentHighlight, documentHighlightHandler },
        .{ "textDocument/codeAction", requests.CodeAction, codeActionHandler },
        .{ "workspace/didChangeConfiguration", Config.DidChangeConfigurationParams, didChangeConfigurationHandler },
    };

    if (zig_builtin.zig_backend == .stage1) {
        // Hack to avoid `return`ing in the inline for, which causes bugs.
        var done: ?anyerror = null;
        inline for (method_map) |method_info| {
            if (done == null and std.mem.eql(u8, method, method_info[0])) {
                if (method_info.len == 1) {
                    log.warn("method not mapped: {s}", .{method});
                    done = error.HackDone;
                } else if (method_info[1] != void) {
                    const ReqT = method_info[1];
                    if (requests.fromDynamicTree(&server.arena, ReqT, tree.root)) |request_obj| {
                        done = error.HackDone;
                        done = extractErr(method_info[2](server, writer, id, request_obj));
                    } else |err| {
                        if (err == error.MalformedJson) {
                            log.warn("Could not create request type {s} from JSON {s}", .{ @typeName(ReqT), json });
                        }
                        done = err;
                    }
                } else {
                    done = error.HackDone;
                    (method_info[2])(server, writer, id) catch |err| {
                        done = err;
                    };
                }
            }
        }
        if (done) |err| switch (err) {
            error.MalformedJson => return try respondGeneric(writer, id, null_result_response),
            error.HackDone => return,
            else => return err,
        };
    } else {
        inline for (method_map) |method_info| {
            if (std.mem.eql(u8, method, method_info[0])) {
                if (method_info.len == 1) {
                    log.warn("method not mapped: {s}", .{method});
                } else if (method_info[1] != void) {
                    const ReqT = method_info[1];
                    const request_obj = try requests.fromDynamicTree(&server.arena, ReqT, tree.root);
                    method_info[2](server, writer, id, request_obj) catch |err| {
                        log.err("failed to process request: {s}", .{@errorName(err)});
                    };
                } else {
                    method_info[2](server, writer, id) catch |err| {
                        log.err("failed to process request: {s}", .{@errorName(err)});
                    };
                }
                return;
            }
        }
    }

    // Boolean value is true if the method is a request (and thus the client
    // needs a response) or false if the method is a notification (in which
    // case it should be silently ignored)
    const unimplemented_map = std.ComptimeStringMap(bool, .{
        .{ "textDocument/codeLens", true },
        .{ "textDocument/documentLink", true },
        .{ "textDocument/rangeFormatting", true },
        .{ "textDocument/onTypeFormatting", true },
        .{ "textDocument/prepareRename", true },
        .{ "textDocument/foldingRange", true },
        .{ "textDocument/selectionRange", true },
        .{ "textDocument/semanticTokens/range", true },
        .{ "workspace/didChangeWorkspaceFolders", false },
    });

    if (unimplemented_map.get(method)) |request| {
        // TODO: Unimplemented methods, implement them and add them to server capabilities.
        if (request) {
            return try respondGeneric(writer, id, null_result_response);
        }

        log.debug("Notification method {s} is not implemented", .{method});
        return;
    }
    if (tree.root.Object.get("id")) |_| {
        return try respondGeneric(writer, id, not_implemented_response);
    }
    log.debug("Method without return value not implemented: {s}", .{method});
}

pub fn init(
    allocator: std.mem.Allocator,
    config: *Config,
    config_path: ?[]const u8,
) !Server {
    // TODO replace global with something like an Analyser struct
    // which contains using_trail & resolve_trail and place it inside Server
    // see: https://github.com/zigtools/zls/issues/536
    analysis.init(allocator);

    try config.configChanged(allocator, config_path);

    var document_store = DocumentStore{
        .allocator = allocator,
        .config = config,
    };
    errdefer document_store.deinit();

    var builtin_completions = try std.ArrayListUnmanaged(types.CompletionItem).initCapacity(allocator, data.builtins.len);
    errdefer builtin_completions.deinit();

    for (data.builtins) |builtin| {
        const insert_text = if (config.enable_snippets) builtin.snippet else builtin.name;
        builtin_completions.appendAssumeCapacity(.{
            .label = builtin.name,
            .kind = .Function,
            .filterText = builtin.name[1..],
            .detail = builtin.signature,
            .insertText = if (config.include_at_in_builtins) insert_text else insert_text[1..],
            .insertTextFormat = if (config.enable_snippets) .Snippet else .PlainText,
            .documentation = .{
                .kind = .Markdown,
                .value = builtin.documentation,
            },
        });
    }

    return Server{
        .config = config,
        .allocator = allocator,
        .document_store = document_store,
        .builtin_completions = builtin_completions,
        .status = .uninitialized,
    };
}

pub fn deinit(server: *Server) void {
    server.document_store.deinit();
    analysis.deinit();

    server.builtin_completions.deinit(server.allocator);
}<|MERGE_RESOLUTION|>--- conflicted
+++ resolved
@@ -269,7 +269,6 @@
             }
         }
     }
-<<<<<<< HEAD
 
     for (handle.cimports.items(.hash)) |hash, i| {
         const result = server.document_store.cimports.get(hash) orelse continue;
@@ -289,7 +288,6 @@
             .source = "zls",
             .message = try allocator.dupe(u8, pos_and_diag_iterator.rest()),
         });
-=======
     
     if (server.config.highlight_global_var_declarations) {
         const main_tokens = tree.nodes.items(.main_token);
@@ -318,7 +316,6 @@
                 else => {},
             }
         }
->>>>>>> 19fd17ff
     }
 
     try send(writer, server.arena.allocator(), types.Notification{
